# This workflow will install Python dependencies, run tests and lint with a variety of Python versions
# For more information see: https://help.github.com/actions/language-and-framework-guides/using-python-with-github-actions

name: Build

on:
  push:
    branches: ["main"]
  pull_request:
    branches: ["main"]
  merge_group:
    types: [checks_requested]

concurrency:
  group: ${{ github.workflow }}-${{ github.ref }}-${{ github.head_ref }}
  cancel-in-progress: ${{ github.ref != 'refs/heads/main' }}
permissions: {}
jobs:
  paths-filter:
    runs-on: ubuntu-latest
    outputs:
      hasChanges: ${{ steps.filter.outputs.autogen == 'true' || steps.filter.outputs.test == 'true' || steps.filter.outputs.workflows == 'true' || steps.filter.outputs.setup == 'true' }}
    steps:
      - uses: actions/checkout@v4
      - uses: dorny/paths-filter@v2
        id: filter
        with:
          filters: |
            autogen:
              - "autogen/**"
            test:
              - "test/**"
            workflows:
              - ".github/workflows/**"
            setup:
              - "setup.py"
      - name: autogen has changes
        run: echo "autogen has changes"
        if: steps.filter.outputs.autogen == 'true'
      - name: test has changes
        run: echo "test has changes"
        if: steps.filter.outputs.test == 'true'
      - name: workflows has changes
        run: echo "workflows has changes"
        if: steps.filter.outputs.workflows == 'true'
      - name: setup has changes
        run: echo "setup has changes"
        if: steps.filter.outputs.setup == 'true'
  build:
    needs: paths-filter
    if: needs.paths-filter.outputs.hasChanges == 'true'
    runs-on: ${{ matrix.os }}
    env:
      AUTOGEN_USE_DOCKER: ${{ matrix.os != 'ubuntu-latest'  && 'False' }}
    strategy:
      fail-fast: false
      matrix:
        os: [ubuntu-latest, macos-latest, windows-latest]
        python-version: ["3.8", "3.9", "3.10", "3.11", "3.12", "3.13"]
        exclude:
          - os: macos-latest
            python-version: "3.8"
          - os: macos-latest
            python-version: "3.9"
    steps:
      - uses: actions/checkout@v4
      - name: Set up Python ${{ matrix.python-version }}
        uses: actions/setup-python@v5
        with:
          python-version: ${{ matrix.python-version }}
      - name: Install packages and dependencies
        run: |
          python -m pip install --upgrade pip wheel
<<<<<<< HEAD
          pip install -e .[test,cosmosdb,interop-crewai]
=======
          pip install -e .[test,cosmosdb,interop-crewai,interop-langchain]
>>>>>>> d2f0c536
          python -c "import autogen"
          pip install pytest-cov>=5 mock
      - name: Install optional dependencies for code executors
        # code executors and udfs auto skip without deps, so only run for python 3.11
        if: matrix.python-version == '3.11'
        run: |
          pip install -e ".[jupyter-executor]"
          python -m ipykernel install --user --name python3
      - name: Set AUTOGEN_USE_DOCKER based on OS
        shell: bash
        run: |
          if [[ ${{ matrix.os }} != ubuntu-latest ]]; then
            echo "AUTOGEN_USE_DOCKER=False" >> $GITHUB_ENV
          fi
      - name: Test with pytest skipping openai tests
        if: matrix.python-version != '3.10' && matrix.os == 'ubuntu-latest'
        # Remove the line below once https://github.com/docker/docker-py/issues/3256 is merged
        run: |
          pip install "requests<2.32.0"
          pytest test --ignore=test/agentchat/contrib --skip-openai --durations=10 --durations-min=1.0
      - name: Test with pytest skipping openai and docker tests
        if: matrix.python-version != '3.10' && matrix.os != 'ubuntu-latest'
        run: |
          pytest test --ignore=test/agentchat/contrib --skip-openai --skip-docker --durations=10 --durations-min=1.0
      - name: Coverage with Redis
        if: matrix.python-version == '3.10'
        run: |
          pip install -e .[redis,websockets]
          pytest test --ignore=test/agentchat/contrib --skip-openai --durations=10 --durations-min=1.0
      - name: Test with Cosmos DB
        run: |
          pytest test/cache/test_cosmos_db_cache.py --skip-openai --durations=10 --durations-min=1.0
      - name: Upload coverage to Codecov
        if: matrix.python-version == '3.10'
        uses: codecov/codecov-action@v3
        with:
          file: ./coverage.xml
          flags: unittests
  build-check:
    if: always()
    runs-on: ubuntu-latest
    needs: [build]
    steps:
      - name: Get Date
        shell: bash
        run: |
          echo "date=$(date +'%m/%d/%Y %H:%M:%S')" >> "$GITHUB_ENV"

      - name: Run Type is ${{ github.event_name }}
        if: ${{ github.event_name != 'schedule' && github.event_name != 'workflow_dispatch'}}
        shell: bash
        run: |
          echo "run_type=${{ github.event_name }}" >> "$GITHUB_ENV"

      - name: Fail workflow if build failed
        id: check_build_failed
        if: contains(join(needs.*.result, ','), 'failure')
        uses: actions/github-script@v6
        with:
          script: core.setFailed('Build Failed!')

      - name: Fail workflow if build cancelled
        id: check_build_cancelled
        if: contains(join(needs.*.result, ','), 'cancelled')
        uses: actions/github-script@v6
        with:
          script: core.setFailed('Build Cancelled!')<|MERGE_RESOLUTION|>--- conflicted
+++ resolved
@@ -71,11 +71,7 @@
       - name: Install packages and dependencies
         run: |
           python -m pip install --upgrade pip wheel
-<<<<<<< HEAD
-          pip install -e .[test,cosmosdb,interop-crewai]
-=======
           pip install -e .[test,cosmosdb,interop-crewai,interop-langchain]
->>>>>>> d2f0c536
           python -c "import autogen"
           pip install pytest-cov>=5 mock
       - name: Install optional dependencies for code executors
