# Copyright (c) 2023 - 2025, AG2ai, Inc., AG2ai open-source projects maintainers and core contributors
#
# SPDX-License-Identifier: Apache-2.0
#
# Portions derived from  https://github.com/microsoft/autogen are under the MIT License.
# SPDX-License-Identifier: MIT
import asyncio
import copy
import functools
import inspect
import json
import logging
import re
import warnings
from collections import defaultdict
from contextlib import contextmanager
from dataclasses import dataclass
from inspect import signature
from typing import (
    Any,
    Callable,
    Generator,
    Iterable,
    Literal,
    Optional,
    TypeVar,
    Union,
)

from openai import BadRequestError

from ..cache.cache import AbstractCache
from ..code_utils import (
    PYTHON_VARIANTS,
    UNKNOWN,
    check_can_use_docker_or_throw,
    content_str,
    decide_use_docker,
    execute_code,
    extract_code,
    infer_lang,
)
from ..coding.base import CodeExecutor
from ..coding.factory import CodeExecutorFactory
from ..doc_utils import export_module
from ..exception_utils import InvalidCarryOverTypeError, SenderRequiredError
from ..io.base import IOStream
from ..messages.agent_messages import (
    ClearConversableAgentHistoryMessage,
    ClearConversableAgentHistoryWarningMessage,
    ConversableAgentUsageSummaryMessage,
    ConversableAgentUsageSummaryNoCostIncurredMessage,
    ExecuteCodeBlockMessage,
    ExecuteFunctionMessage,
    ExecutedFunctionMessage,
    GenerateCodeExecutionReplyMessage,
    TerminationAndHumanReplyMessage,
    UsingAutoReplyMessage,
    create_received_message_model,
)
from ..oai.client import ModelClient, OpenAIWrapper
from ..runtime_logging import log_event, log_function_use, log_new_agent, logging_enabled
from ..tools import ChatContext, Tool, get_function_schema, load_basemodels_if_needed, serialize_to_str
from .agent import Agent, LLMAgent
from .chat import ChatResult, _post_process_carryover_item, a_initiate_chats, initiate_chats
from .utils import consolidate_chat_info, gather_usage_summary

__all__ = ("ConversableAgent",)

logger = logging.getLogger(__name__)

F = TypeVar("F", bound=Callable[..., Any])

# Parameter name for context variables
# Use the value in functions and they will be substituted with the context variables:
# e.g. def my_function(context_variables: Dict[str, Any], my_other_parameters: Any) -> Any:
__CONTEXT_VARIABLES_PARAM_NAME__ = "context_variables"


@dataclass
class UpdateSystemMessage:
    """Update the agent's system message before they reply

    Args:
        content_updater: The format string or function to update the agent's system message. Can be a format string or a Callable.
            If a string, it will be used as a template and substitute the context variables.
            If a Callable, it should have the signature:
                def my_content_updater(agent: ConversableAgent, messages: List[Dict[str, Any]]) -> str
    """

    content_updater: Union[Callable, str]

    def __post_init__(self):
        if isinstance(self.content_updater, str):
            # find all {var} in the string
            vars = re.findall(r"\{(\w+)\}", self.content_updater)
            if len(vars) == 0:
                warnings.warn("Update function string contains no variables. This is probably unintended.")

        elif isinstance(self.content_updater, Callable):
            sig = signature(self.content_updater)
            if len(sig.parameters) != 2:
                raise ValueError(
                    "The update function must accept two parameters of type ConversableAgent and List[Dict[str, Any]], respectively"
                )
            if sig.return_annotation != str:
                raise ValueError("The update function must return a string")
        else:
            raise ValueError("The update function must be either a string or a callable")


class UPDATE_SYSTEM_MESSAGE(UpdateSystemMessage):  # noqa: N801
    """Deprecated: Use UpdateSystemMessage instead. This class will be removed in a future version (TBD)."""

    def __init__(self, *args, **kwargs):
        warnings.warn(
            "UPDATE_SYSTEM_MESSAGE is deprecated and will be removed in a future version (TBD). Use UpdateSystemMessage instead.",
            DeprecationWarning,
            stacklevel=2,
        )
        super().__init__(*args, **kwargs)


@export_module("autogen")
class ConversableAgent(LLMAgent):
    """(In preview) A class for generic conversable agents which can be configured as assistant or user proxy.

    After receiving each message, the agent will send a reply to the sender unless the msg is a termination msg.
    For example, AssistantAgent and UserProxyAgent are subclasses of this class,
    configured with different default settings.

    To modify auto reply, override `generate_reply` method.
    To disable/enable human response in every turn, set `human_input_mode` to "NEVER" or "ALWAYS".
    To modify the way to get human input, override `get_human_input` method.
    To modify the way to execute code blocks, single code block, or function call, override `execute_code_blocks`,
    `run_code`, and `execute_function` methods respectively.
    """

    DEFAULT_CONFIG = False  # False or dict, the default config for llm inference
    MAX_CONSECUTIVE_AUTO_REPLY = 100  # maximum number of consecutive auto replies (subject to future change)

    DEFAULT_SUMMARY_PROMPT = "Summarize the takeaway from the conversation. Do not add any introductory phrases."
    DEFAULT_SUMMARY_METHOD = "last_msg"
    llm_config: Union[dict, Literal[False]]

    def __init__(
        self,
        name: str,
        system_message: Optional[Union[str, list]] = "You are a helpful AI Assistant.",
        is_termination_msg: Optional[Callable[[dict], bool]] = None,
        max_consecutive_auto_reply: Optional[int] = None,
        human_input_mode: Literal["ALWAYS", "NEVER", "TERMINATE"] = "TERMINATE",
        function_map: Optional[dict[str, Callable]] = None,
        code_execution_config: Union[dict, Literal[False]] = False,
        llm_config: Optional[Union[dict, Literal[False]]] = None,
        default_auto_reply: Union[str, dict] = "",
        description: Optional[str] = None,
        chat_messages: Optional[dict[Agent, list[dict]]] = None,
        silent: Optional[bool] = None,
        context_variables: Optional[dict[str, Any]] = None,
<<<<<<< HEAD
        role_for_system_message: Literal["system", "user"] = "system",
=======
        functions: Union[list[Callable], Callable] = None,
        update_agent_state_before_reply: Optional[
            Union[list[Union[Callable, UpdateSystemMessage]], Callable, UpdateSystemMessage]
        ] = None,
>>>>>>> 6d8114cb
    ):
        """
        Args:
            name (str): name of the agent.
            system_message (str or list): system message for the ChatCompletion inference.
            is_termination_msg (function): a function that takes a message in the form of a dictionary
                and returns a boolean value indicating if this received message is a termination message.
                The dict can contain the following keys: "content", "role", "name", "function_call".
            max_consecutive_auto_reply (int): the maximum number of consecutive auto replies.
                default to None (no limit provided, class attribute MAX_CONSECUTIVE_AUTO_REPLY will be used as the limit in this case).
                When set to 0, no auto reply will be generated.
            human_input_mode (str): whether to ask for human inputs every time a message is received.
                Possible values are "ALWAYS", "TERMINATE", "NEVER".
                (1) When "ALWAYS", the agent prompts for human input every time a message is received.
                    Under this mode, the conversation stops when the human input is "exit",
                    or when is_termination_msg is True and there is no human input.
                (2) When "TERMINATE", the agent only prompts for human input only when a termination message is received or
                    the number of auto reply reaches the max_consecutive_auto_reply.
                (3) When "NEVER", the agent will never prompt for human input. Under this mode, the conversation stops
                    when the number of auto reply reaches the max_consecutive_auto_reply or when is_termination_msg is True.
            function_map (dict[str, callable]): Mapping function names (passed to openai) to callable functions, also used for tool calls.
            code_execution_config (dict or False): config for the code execution.
                To disable code execution, set to False. Otherwise, set to a dictionary with the following keys:
                - work_dir (Optional, str): The working directory for the code execution.
                    If None, a default working directory will be used.
                    The default working directory is the "extensions" directory under
                    "path_to_autogen".
                - use_docker (Optional, list, str or bool): The docker image to use for code execution.
                    Default is True, which means the code will be executed in a docker container. A default list of images will be used.
                    If a list or a str of image name(s) is provided, the code will be executed in a docker container
                    with the first image successfully pulled.
                    If False, the code will be executed in the current environment.
                    We strongly recommend using docker for code execution.
                - timeout (Optional, int): The maximum execution time in seconds.
                - last_n_messages (Experimental, int or str): The number of messages to look back for code execution.
                    If set to 'auto', it will scan backwards through all messages arriving since the agent last spoke, which is typically the last time execution was attempted. (Default: auto)
            llm_config (dict or False or None): llm inference configuration.
                Please refer to [OpenAIWrapper.create](/docs/api-reference/autogen/OpenAIWrapper#create)
                for available options.
                When using OpenAI or Azure OpenAI endpoints, please specify a non-empty 'model' either in `llm_config` or in each config of 'config_list' in `llm_config`.
                To disable llm-based auto reply, set to False.
                When set to None, will use self.DEFAULT_CONFIG, which defaults to False.
            default_auto_reply (str or dict): default auto reply when no code execution or llm-based reply is generated.
            description (str): a short description of the agent. This description is used by other agents
                (e.g. the GroupChatManager) to decide when to call upon this agent. (Default: system_message)
            chat_messages (dict or None): the previous chat messages that this agent had in the past with other agents.
                Can be used to give the agent a memory by providing the chat history. This will allow the agent to
                resume previous had conversations. Defaults to an empty chat history.
            silent (bool or None): (Experimental) whether to print the message sent. If None, will use the value of
                silent in each function.
            context_variables (dict or None): Context variables that provide a persistent context for the agent.
                Note: Will maintain a reference to the passed in context variables (enabling a shared context)
                Only used in Swarms at this stage:
                https://docs.ag2.ai/docs/reference/agentchat/contrib/swarm_agent
        functions (List[Callable]): A list of functions to register with the agent.
            These functions will be provided to the LLM, however they won't, by default, be executed by the agent.
            If the agent is in a swarm, the swarm's tool executor will execute the function.
            When not in a swarm, you can have another agent execute the tools by adding them to that agent's function_map.
        update_agent_state_before_reply (List[Callable]): A list of functions, including UpdateSystemMessage's, called to update the agent before it replies.
        """
        # we change code_execution_config below and we have to make sure we don't change the input
        # in case of UserProxyAgent, without this we could even change the default value {}
        code_execution_config = (
            code_execution_config.copy() if hasattr(code_execution_config, "copy") else code_execution_config
        )

        # a dictionary of conversations, default value is list
        if chat_messages is None:
            self._oai_messages = defaultdict(list)
        else:
            self._oai_messages = chat_messages

        # self._oai_system_message = [{"content": system_message, "role": "system"}]
        self._oai_system_message = [{"content": system_message, "role": role_for_system_message}]
        self._description = description if description is not None else system_message
        self._is_termination_msg = (
            is_termination_msg
            if is_termination_msg is not None
            else (lambda x: content_str(x.get("content")) == "TERMINATE")
        )
        self.silent = silent

        # Take a copy to avoid modifying the given dict
        if isinstance(llm_config, dict):
            try:
                llm_config = copy.deepcopy(llm_config)
            except TypeError as e:
                raise TypeError(
                    "Please implement __deepcopy__ method for each value class in llm_config to support deepcopy."
                    " Refer to the docs for more details: https://docs.ag2.ai/docs/topics/llm_configuration#adding-http-client-in-llm-config-for-proxy"
                ) from e

        self._validate_llm_config(llm_config)
        self._validate_name(name)
        self._name = name

        if logging_enabled():
            log_new_agent(self, locals())

        # Initialize standalone client cache object.
        self.client_cache = None

        self.human_input_mode = human_input_mode
        self._max_consecutive_auto_reply = (
            max_consecutive_auto_reply if max_consecutive_auto_reply is not None else self.MAX_CONSECUTIVE_AUTO_REPLY
        )
        self._consecutive_auto_reply_counter = defaultdict(int)
        self._max_consecutive_auto_reply_dict = defaultdict(self.max_consecutive_auto_reply)
        self._function_map = (
            {}
            if function_map is None
            else {name: callable for name, callable in function_map.items() if self._assert_valid_name(name)}
        )
        self._default_auto_reply = default_auto_reply
        self._reply_func_list = []
        self._human_input = []
        self.reply_at_receive = defaultdict(bool)
        self.register_reply([Agent, None], ConversableAgent.generate_oai_reply)
        self.register_reply([Agent, None], ConversableAgent.a_generate_oai_reply, ignore_async_in_sync_chat=True)

        self._context_variables = context_variables if context_variables is not None else {}

        # Register functions to the agent
        if isinstance(functions, list):
            if not all(isinstance(func, Callable) for func in functions):
                raise TypeError("All elements in the functions list must be callable")
            self._add_functions(functions)
        elif isinstance(functions, Callable):
            self._add_single_function(functions)
        elif functions is not None:
            raise TypeError("Functions must be a callable or a list of callables")

        # Setting up code execution.
        # Do not register code execution reply if code execution is disabled.
        if code_execution_config is not False:
            # If code_execution_config is None, set it to an empty dict.
            if code_execution_config is None:
                warnings.warn(
                    "Using None to signal a default code_execution_config is deprecated. "
                    "Use {} to use default or False to disable code execution.",
                    stacklevel=2,
                )
                code_execution_config = {}
            if not isinstance(code_execution_config, dict):
                raise ValueError("code_execution_config must be a dict or False.")

            # We have got a valid code_execution_config.
            self._code_execution_config = code_execution_config

            if self._code_execution_config.get("executor") is not None:
                if "use_docker" in self._code_execution_config:
                    raise ValueError(
                        "'use_docker' in code_execution_config is not valid when 'executor' is set. Use the appropriate arg in the chosen executor instead."
                    )

                if "work_dir" in self._code_execution_config:
                    raise ValueError(
                        "'work_dir' in code_execution_config is not valid when 'executor' is set. Use the appropriate arg in the chosen executor instead."
                    )

                if "timeout" in self._code_execution_config:
                    raise ValueError(
                        "'timeout' in code_execution_config is not valid when 'executor' is set. Use the appropriate arg in the chosen executor instead."
                    )

                # Use the new code executor.
                self._code_executor = CodeExecutorFactory.create(self._code_execution_config)
                self.register_reply([Agent, None], ConversableAgent._generate_code_execution_reply_using_executor)
            else:
                # Legacy code execution using code_utils.
                use_docker = self._code_execution_config.get("use_docker", None)
                use_docker = decide_use_docker(use_docker)
                check_can_use_docker_or_throw(use_docker)
                self._code_execution_config["use_docker"] = use_docker
                self.register_reply([Agent, None], ConversableAgent.generate_code_execution_reply)
        else:
            # Code execution is disabled.
            self._code_execution_config = False

        self.register_reply([Agent, None], ConversableAgent.generate_tool_calls_reply)
        self.register_reply([Agent, None], ConversableAgent.a_generate_tool_calls_reply, ignore_async_in_sync_chat=True)
        self.register_reply([Agent, None], ConversableAgent.generate_function_call_reply)
        self.register_reply(
            [Agent, None], ConversableAgent.a_generate_function_call_reply, ignore_async_in_sync_chat=True
        )
        self.register_reply([Agent, None], ConversableAgent.check_termination_and_human_reply)
        self.register_reply(
            [Agent, None], ConversableAgent.a_check_termination_and_human_reply, ignore_async_in_sync_chat=True
        )

        # Registered hooks are kept in lists, indexed by hookable method, to be called in their order of registration.
        # New hookable methods should be added to this list as required to support new agent capabilities.
        self.hook_lists: dict[str, list[Callable]] = {
            "process_last_received_message": [],
            "process_all_messages_before_reply": [],
            "process_message_before_send": [],
            "update_agent_state": [],
        }

        # Associate agent update state hooks
        self._register_update_agent_state_before_reply(update_agent_state_before_reply)

    def _validate_name(self, name: str) -> None:
        if not self.llm_config or "config_list" not in self.llm_config or len(self.llm_config["config_list"]) == 0:
            return

        config_list = self.llm_config.get("config_list")
        # The validation is currently done only for openai endpoints
        # (other ones do not have the issue with whitespace in the name)
        if "api_type" in config_list[0] and config_list[0]["api_type"] != "openai":
            return

        # Validation for name using regex to detect any whitespace
        if re.search(r"\s", name):
            raise ValueError(f"The name of the agent cannot contain any whitespace. The name provided is: '{name}'")

    def _get_display_name(self):
        """Get the string representation of the agent.

        If you would like to change the standard string representation for an
        instance of ConversableAgent, you can point it to another function.
        In this example a function called _swarm_agent_str that returns a string:
        agent._get_display_name = MethodType(_swarm_agent_str, agent)
        """
        return self.name

    def __str__(self):
        return self._get_display_name()

    def _add_functions(self, func_list: list[Callable]):
        """Add (Register) a list of functions to the agent

        Args:
            func_list (list[Callable]): A list of functions to register with the agent."""
        for func in func_list:
            self._add_single_function(func)

    def _add_single_function(self, func: Callable, name: Optional[str] = None, description: Optional[str] = ""):
        """Add a single function to the agent, removing context variables for LLM use.

        Args:
            func (Callable): The function to register.
            name (str): The name of the function. If not provided, the function's name will be used.
            description (str): The description of the function, used by the LLM. If not provided, the function's docstring will be used.
        """
        if name:
            func._name = name
        elif not hasattr(func, "_name"):
            func._name = func.__name__

        if description:
            func._description = description
        else:
            # Use function's docstring, strip whitespace, fall back to empty string
            func._description = (func.__doc__ or "").strip()

        f = get_function_schema(func, name=func._name, description=func._description)

        # Remove context_variables parameter from function schema
        f_no_context = f.copy()
        if __CONTEXT_VARIABLES_PARAM_NAME__ in f_no_context["function"]["parameters"]["properties"]:
            del f_no_context["function"]["parameters"]["properties"][__CONTEXT_VARIABLES_PARAM_NAME__]
        if "required" in f_no_context["function"]["parameters"]:
            required = f_no_context["function"]["parameters"]["required"]
            f_no_context["function"]["parameters"]["required"] = [
                param for param in required if param != __CONTEXT_VARIABLES_PARAM_NAME__
            ]
            # If required list is empty, remove it
            if not f_no_context["function"]["parameters"]["required"]:
                del f_no_context["function"]["parameters"]["required"]

        self.update_tool_signature(f_no_context, is_remove=False)
        self.register_function({func._name: func})

    def _register_update_agent_state_before_reply(self, functions: Optional[Union[list[Callable], Callable]]):
        """
        Register functions that will be called when the agent is selected and before it speaks.
        You can add your own validation or precondition functions here.

        Args:
            functions (List[Callable[[], None]]): A list of functions to be registered. Each function
                is called when the agent is selected and before it speaks.
        """
        if functions is None:
            return
        if not isinstance(functions, list) and type(functions) not in [UpdateSystemMessage, Callable]:
            raise ValueError("functions must be a list of callables")

        if not isinstance(functions, list):
            functions = [functions]

        for func in functions:
            if isinstance(func, UpdateSystemMessage):
                # Wrapper function that allows this to be used in the update_agent_state hook
                # Its primary purpose, however, is just to update the agent's system message
                # Outer function to create a closure with the update function
                def create_wrapper(update_func: UpdateSystemMessage):
                    def update_system_message_wrapper(
                        agent: ConversableAgent, messages: list[dict[str, Any]]
                    ) -> list[dict[str, Any]]:
                        if isinstance(update_func.content_updater, str):
                            # Templates like "My context variable passport is {passport}" will
                            # use the context_variables for substitution
                            sys_message = OpenAIWrapper.instantiate(
                                template=update_func.content_updater,
                                context=agent._context_variables,
                                allow_format_str_template=True,
                            )
                        else:
                            sys_message = update_func.content_updater(agent, messages)

                        agent.update_system_message(sys_message)
                        return messages

                    return update_system_message_wrapper

                self.register_hook(hookable_method="update_agent_state", hook=create_wrapper(func))

            else:
                self.register_hook(hookable_method="update_agent_state", hook=func)

    def _validate_llm_config(self, llm_config):
        assert llm_config in (None, False) or isinstance(llm_config, dict), (
            "llm_config must be a dict or False or None."
        )
        if llm_config is None:
            llm_config = self.DEFAULT_CONFIG
        self.llm_config = self.DEFAULT_CONFIG if llm_config is None else llm_config
        # TODO: more complete validity check
        if self.llm_config in [{}, {"config_list": []}, {"config_list": [{"model": ""}]}]:
            raise ValueError(
                "When using OpenAI or Azure OpenAI endpoints, specify a non-empty 'model' either in 'llm_config' or in each config of 'config_list'."
            )
        self.client = None if self.llm_config is False else OpenAIWrapper(**self.llm_config)

    @staticmethod
    def _is_silent(agent: Agent, silent: Optional[bool] = False) -> bool:
        return agent.silent if agent.silent is not None else silent

    @property
    def name(self) -> str:
        """Get the name of the agent."""
        return self._name

    @property
    def description(self) -> str:
        """Get the description of the agent."""
        return self._description

    @description.setter
    def description(self, description: str):
        """Set the description of the agent."""
        self._description = description

    @property
    def code_executor(self) -> Optional[CodeExecutor]:
        """The code executor used by this agent. Returns None if code execution is disabled."""
        if not hasattr(self, "_code_executor"):
            return None
        return self._code_executor

    def register_reply(
        self,
        trigger: Union[type[Agent], str, Agent, Callable[[Agent], bool], list],
        reply_func: Callable,
        position: int = 0,
        config: Optional[Any] = None,
        reset_config: Optional[Callable] = None,
        *,
        ignore_async_in_sync_chat: bool = False,
        remove_other_reply_funcs: bool = False,
    ):
        """Register a reply function.

        The reply function will be called when the trigger matches the sender.
        The function registered later will be checked earlier by default.
        To change the order, set the position to a positive integer.

        Both sync and async reply functions can be registered. The sync reply function will be triggered
        from both sync and async chats. However, an async reply function will only be triggered from async
        chats (initiated with `ConversableAgent.a_initiate_chat`). If an `async` reply function is registered
        and a chat is initialized with a sync function, `ignore_async_in_sync_chat` determines the behaviour as follows:
            if `ignore_async_in_sync_chat` is set to `False` (default value), an exception will be raised, and
            if `ignore_async_in_sync_chat` is set to `True`, the reply function will be ignored.

        Args:
            trigger (Agent class, str, Agent instance, callable, or list): the trigger.
                If a class is provided, the reply function will be called when the sender is an instance of the class.
                If a string is provided, the reply function will be called when the sender's name matches the string.
                If an agent instance is provided, the reply function will be called when the sender is the agent instance.
                If a callable is provided, the reply function will be called when the callable returns True.
                If a list is provided, the reply function will be called when any of the triggers in the list is activated.
                If None is provided, the reply function will be called only when the sender is None.
                Note: Be sure to register `None` as a trigger if you would like to trigger an auto-reply function with non-empty messages and `sender=None`.
            reply_func (Callable): the reply function.
                The function takes a recipient agent, a list of messages, a sender agent and a config as input and returns a reply message.

                ```python
                def reply_func(
                    recipient: ConversableAgent,
                    messages: Optional[List[Dict]] = None,
                    sender: Optional[Agent] = None,
                    config: Optional[Any] = None,
                ) -> Tuple[bool, Union[str, Dict, None]]:
                ```
            position (int): the position of the reply function in the reply function list.
                The function registered later will be checked earlier by default.
                To change the order, set the position to a positive integer.
            config (Any): the config to be passed to the reply function.
                When an agent is reset, the config will be reset to the original value.
            reset_config (Callable): the function to reset the config.
                The function returns None. Signature: ```def reset_config(config: Any)```
            ignore_async_in_sync_chat (bool): whether to ignore the async reply function in sync chats. If `False`, an exception
                will be raised if an async reply function is registered and a chat is initialized with a sync
                function.
            remove_other_reply_funcs (bool): whether to remove other reply functions when registering this reply function.
        """
        if not isinstance(trigger, (type, str, Agent, Callable, list)):
            raise ValueError("trigger must be a class, a string, an agent, a callable or a list.")
        if remove_other_reply_funcs:
            self._reply_func_list.clear()
        self._reply_func_list.insert(
            position,
            {
                "trigger": trigger,
                "reply_func": reply_func,
                "config": copy.copy(config),
                "init_config": config,
                "reset_config": reset_config,
                "ignore_async_in_sync_chat": ignore_async_in_sync_chat and inspect.iscoroutinefunction(reply_func),
            },
        )

    def replace_reply_func(self, old_reply_func: Callable, new_reply_func: Callable):
        """Replace a registered reply function with a new one.

        Args:
            old_reply_func (Callable): the old reply function to be replaced.
            new_reply_func (Callable): the new reply function to replace the old one.
        """
        for f in self._reply_func_list:
            if f["reply_func"] == old_reply_func:
                f["reply_func"] = new_reply_func

    @staticmethod
    def _get_chats_to_run(
        chat_queue: list[dict[str, Any]],
        recipient: Agent,
        messages: Optional[list[dict[str, Any]]],
        sender: Agent,
        config: Any,
    ) -> list[dict[str, Any]]:
        """A simple chat reply function.
        This function initiate one or a sequence of chats between the "recipient" and the agents in the
        chat_queue.

        It extracts and returns a summary from the nested chat based on the "summary_method" in each chat in chat_queue.

        Returns:
            Tuple[bool, str]: A tuple where the first element indicates the completion of the chat, and the second element contains the summary of the last chat if any chats were initiated.
        """
        last_msg = messages[-1].get("content")
        chat_to_run = []
        for i, c in enumerate(chat_queue):
            current_c = c.copy()
            if current_c.get("sender") is None:
                current_c["sender"] = recipient
            message = current_c.get("message")
            # If message is not provided in chat_queue, we by default use the last message from the original chat history as the first message in this nested chat (for the first chat in the chat queue).
            # NOTE: This setting is prone to change.
            if message is None and i == 0:
                message = last_msg
            if callable(message):
                message = message(recipient, messages, sender, config)
            # We only run chat that has a valid message. NOTE: This is prone to change depending on applications.
            if message:
                current_c["message"] = message
                chat_to_run.append(current_c)
        return chat_to_run

    @staticmethod
    def _process_nested_chat_carryover(
        chat: dict[str, Any],
        recipient: Agent,
        messages: list[dict[str, Any]],
        sender: Agent,
        config: Any,
        trim_n_messages: int = 0,
    ) -> None:
        """Process carryover messages for a nested chat (typically for the first chat of a swarm)

        The carryover_config key is a dictionary containing:
            "summary_method": The method to use to summarise the messages, can be "all", "last_msg", "reflection_with_llm" or a Callable
            "summary_args": Optional arguments for the summary method

        Supported carryover 'summary_methods' are:
            "all" - all messages will be incorporated
            "last_msg" - the last message will be incorporated
            "reflection_with_llm" - an llm will summarise all the messages and the summary will be incorporated as a single message
            Callable - a callable with the signature: my_method(agent: ConversableAgent, messages: List[Dict[str, Any]]) -> str

        Args:
            chat: The chat dictionary containing the carryover configuration
            recipient: The recipient agent
            messages: The messages from the parent chat
            sender: The sender agent
            trim_n_messages: The number of latest messages to trim from the messages list
        """

        def concat_carryover(chat_message: str, carryover_message: Union[str, list[dict[str, Any]]]) -> str:
            """Concatenate the carryover message to the chat message."""
            prefix = f"{chat_message}\n" if chat_message else ""

            if isinstance(carryover_message, str):
                content = carryover_message
            elif isinstance(carryover_message, list):
                content = "\n".join(
                    msg["content"] for msg in carryover_message if "content" in msg and msg["content"] is not None
                )
            else:
                raise ValueError("Carryover message must be a string or a list of dictionaries")

            return f"{prefix}Context:\n{content}"

        carryover_config = chat["carryover_config"]

        if "summary_method" not in carryover_config:
            raise ValueError("Carryover configuration must contain a 'summary_method' key")

        carryover_summary_method = carryover_config["summary_method"]
        carryover_summary_args = carryover_config.get("summary_args") or {}

        chat_message = ""
        message = chat.get("message")

        # If the message is a callable, run it and get the result
        if message:
            chat_message = message(recipient, messages, sender, config) if callable(message) else message

        # deep copy and trim the latest messages
        content_messages = copy.deepcopy(messages)
        content_messages = content_messages[:-trim_n_messages]

        if carryover_summary_method == "all":
            # Put a string concatenated value of all parent messages into the first message
            # (e.g. message = <first nested chat message>\nContext: \n<chat message 1>\n<chat message 2>\n...)
            carry_over_message = concat_carryover(chat_message, content_messages)

        elif carryover_summary_method == "last_msg":
            # (e.g. message = <first nested chat message>\nContext: \n<last chat message>)
            carry_over_message = concat_carryover(chat_message, content_messages[-1]["content"])

        elif carryover_summary_method == "reflection_with_llm":
            # (e.g. message = <first nested chat message>\nContext: \n<llm summary>)

            # Add the messages to the nested chat agent for reflection (we'll clear after reflection)
            chat["recipient"]._oai_messages[sender] = content_messages

            carry_over_message_llm = ConversableAgent._reflection_with_llm_as_summary(
                sender=sender,
                recipient=chat["recipient"],  # Chat recipient LLM config will be used for the reflection
                summary_args=carryover_summary_args,
            )

            recipient._oai_messages[sender] = []

            carry_over_message = concat_carryover(chat_message, carry_over_message_llm)

        elif isinstance(carryover_summary_method, Callable):
            # (e.g. message = <first nested chat message>\nContext: \n<function's return string>)
            carry_over_message_result = carryover_summary_method(recipient, content_messages, carryover_summary_args)

            carry_over_message = concat_carryover(chat_message, carry_over_message_result)

        chat["message"] = carry_over_message

    @staticmethod
    def _process_chat_queue_carryover(
        chat_queue: list[dict[str, Any]],
        recipient: Agent,
        messages: Union[str, Callable],
        sender: Agent,
        config: Any,
        trim_messages: int = 2,
    ) -> tuple[bool, Optional[str]]:
        """Process carryover configuration for the first chat in the queue.

        Args:
            chat_queue: List of chat configurations
            recipient: Receiving agent
            messages: Chat messages
            sender: Sending agent
            config: LLM configuration
            trim_messages: Number of messages to trim for nested chat carryover (default 2 for swarm chats)

        Returns:
            Tuple containing:
                - restore_flag: Whether the original message needs to be restored
                - original_message: The original message to restore (if any)
        """
        restore_chat_queue_message = False
        original_chat_queue_message = None

        # Carryover configuration allowed on the first chat in the queue only, trim the last two messages specifically for swarm nested chat carryover as these are the messages for the transition to the nested chat agent
        if len(chat_queue) > 0 and "carryover_config" in chat_queue[0]:
            if "message" in chat_queue[0]:
                # As we're updating the message in the nested chat queue, we need to restore it after finishing this nested chat.
                restore_chat_queue_message = True
                original_chat_queue_message = chat_queue[0]["message"]

            # TODO Check the trimming required if not a swarm chat, it may not be 2 because other chats don't have the swarm transition messages. We may need to add as a carryover_config parameter.
            ConversableAgent._process_nested_chat_carryover(
                chat=chat_queue[0],
                recipient=recipient,
                messages=messages,
                sender=sender,
                config=config,
                trim_n_messages=trim_messages,
            )

        return restore_chat_queue_message, original_chat_queue_message

    @staticmethod
    def _summary_from_nested_chats(
        chat_queue: list[dict[str, Any]],
        recipient: Agent,
        messages: Optional[list[dict[str, Any]]],
        sender: Agent,
        config: Any,
    ) -> tuple[bool, Union[str, None]]:
        """A simple chat reply function.
        This function initiate one or a sequence of chats between the "recipient" and the agents in the
        chat_queue.

        It extracts and returns a summary from the nested chat based on the "summary_method" in each chat in chat_queue.

        The first chat in the queue can contain a 'carryover_config' which is a dictionary that denotes how to carryover messages from the parent chat into the first chat of the nested chats). Only applies to the first chat.
            e.g.: carryover_summarize_chat_config = {"summary_method": "reflection_with_llm", "summary_args": None}
            summary_method can be "last_msg", "all", "reflection_with_llm", Callable
            The Callable signature: my_method(agent: ConversableAgent, messages: List[Dict[str, Any]]) -> str
            The summary will be concatenated to the message of the first chat in the queue.

        Returns:
            Tuple[bool, str]: A tuple where the first element indicates the completion of the chat, and the second element contains the summary of the last chat if any chats were initiated.
        """
        # Process carryover configuration
        restore_chat_queue_message, original_chat_queue_message = ConversableAgent._process_chat_queue_carryover(
            chat_queue, recipient, messages, sender, config
        )

        chat_to_run = ConversableAgent._get_chats_to_run(chat_queue, recipient, messages, sender, config)
        if not chat_to_run:
            return True, None
        res = initiate_chats(chat_to_run)

        # We need to restore the chat queue message if it has been modified so that it will be the original message for subsequent uses
        if restore_chat_queue_message:
            chat_queue[0]["message"] = original_chat_queue_message

        return True, res[-1].summary

    @staticmethod
    async def _a_summary_from_nested_chats(
        chat_queue: list[dict[str, Any]],
        recipient: Agent,
        messages: Optional[list[dict[str, Any]]],
        sender: Agent,
        config: Any,
    ) -> tuple[bool, Union[str, None]]:
        """A simple chat reply function.
        This function initiate one or a sequence of chats between the "recipient" and the agents in the
        chat_queue.

        It extracts and returns a summary from the nested chat based on the "summary_method" in each chat in chat_queue.

        The first chat in the queue can contain a 'carryover_config' which is a dictionary that denotes how to carryover messages from the parent chat into the first chat of the nested chats). Only applies to the first chat.
            e.g.: carryover_summarize_chat_config = {"summary_method": "reflection_with_llm", "summary_args": None}
            summary_method can be "last_msg", "all", "reflection_with_llm", Callable
            The Callable signature: my_method(agent: ConversableAgent, messages: List[Dict[str, Any]]) -> str
            The summary will be concatenated to the message of the first chat in the queue.

        Returns:
            Tuple[bool, str]: A tuple where the first element indicates the completion of the chat, and the second element contains the summary of the last chat if any chats were initiated.
        """
        # Process carryover configuration
        restore_chat_queue_message, original_chat_queue_message = ConversableAgent._process_chat_queue_carryover(
            chat_queue, recipient, messages, sender, config
        )

        chat_to_run = ConversableAgent._get_chats_to_run(chat_queue, recipient, messages, sender, config)
        if not chat_to_run:
            return True, None
        res = await a_initiate_chats(chat_to_run)
        index_of_last_chat = chat_to_run[-1]["chat_id"]

        # We need to restore the chat queue message if it has been modified so that it will be the original message for subsequent uses
        if restore_chat_queue_message:
            chat_queue[0]["message"] = original_chat_queue_message

        return True, res[index_of_last_chat].summary

    def register_nested_chats(
        self,
        chat_queue: list[dict[str, Any]],
        trigger: Union[type[Agent], str, Agent, Callable[[Agent], bool], list],
        reply_func_from_nested_chats: Union[str, Callable] = "summary_from_nested_chats",
        position: int = 2,
        use_async: Union[bool, None] = None,
        **kwargs,
    ) -> None:
        """Register a nested chat reply function.

        Args:
            chat_queue (list): a list of chat objects to be initiated. If use_async is used, then all messages in chat_queue must have a chat-id associated with them.
            trigger (Agent class, str, Agent instance, callable, or list): refer to `register_reply` for details.
            reply_func_from_nested_chats (Callable, str): the reply function for the nested chat.
                The function takes a chat_queue for nested chat, recipient agent, a list of messages, a sender agent and a config as input and returns a reply message.
                Default to "summary_from_nested_chats", which corresponds to a built-in reply function that get summary from the nested chat_queue.
            ```python
            def reply_func_from_nested_chats(
                chat_queue: List[Dict],
                recipient: ConversableAgent,
                messages: Optional[List[Dict]] = None,
                sender: Optional[Agent] = None,
                config: Optional[Any] = None,
            ) -> Tuple[bool, Union[str, Dict, None]]:
            ```
            position (int): Ref to `register_reply` for details. Default to 2. It means we first check the termination and human reply, then check the registered nested chat reply.
            use_async: Uses a_initiate_chats internally to start nested chats. If the original chat is initiated with a_initiate_chats, you may set this to true so nested chats do not run in sync.
            kwargs: Ref to `register_reply` for details.
        """
        if use_async:
            for chat in chat_queue:
                if chat.get("chat_id") is None:
                    raise ValueError("chat_id is required for async nested chats")

        if use_async:
            if reply_func_from_nested_chats == "summary_from_nested_chats":
                reply_func_from_nested_chats = self._a_summary_from_nested_chats
            if not callable(reply_func_from_nested_chats) or not inspect.iscoroutinefunction(
                reply_func_from_nested_chats
            ):
                raise ValueError("reply_func_from_nested_chats must be a callable and a coroutine")

            async def wrapped_reply_func(recipient, messages=None, sender=None, config=None):
                return await reply_func_from_nested_chats(chat_queue, recipient, messages, sender, config)

        else:
            if reply_func_from_nested_chats == "summary_from_nested_chats":
                reply_func_from_nested_chats = self._summary_from_nested_chats
            if not callable(reply_func_from_nested_chats):
                raise ValueError("reply_func_from_nested_chats must be a callable")

            def wrapped_reply_func(recipient, messages=None, sender=None, config=None):
                return reply_func_from_nested_chats(chat_queue, recipient, messages, sender, config)

        functools.update_wrapper(wrapped_reply_func, reply_func_from_nested_chats)

        self.register_reply(
            trigger,
            wrapped_reply_func,
            position,
            kwargs.get("config"),
            kwargs.get("reset_config"),
            ignore_async_in_sync_chat=(
                not use_async if use_async is not None else kwargs.get("ignore_async_in_sync_chat")
            ),
        )

    def get_context(self, key: str, default: Any = None) -> Any:
        """Get a context variable by key.

        Args:
            key: The key to look up
            default: Value to return if key doesn't exist
        Returns:
            The value associated with the key, or default if not found
        """
        return self._context_variables.get(key, default)

    def set_context(self, key: str, value: Any) -> None:
        """Set a context variable.

        Args:
            key: The key to set
            value: The value to associate with the key
        """
        self._context_variables[key] = value

    def update_context(self, context_variables: dict[str, Any]) -> None:
        """Update multiple context variables at once.

        Args:
            context_variables: Dictionary of variables to update/add
        """
        self._context_variables.update(context_variables)

    def pop_context(self, key: str, default: Any = None) -> Any:
        """Remove and return a context variable.

        Args:
            key: The key to remove
            default: Value to return if key doesn't exist
        Returns:
            The value that was removed, or default if key not found
        """
        return self._context_variables.pop(key, default)

    @property
    def system_message(self) -> str:
        """Return the system message."""
        return self._oai_system_message[0]["content"]

    def update_system_message(self, system_message: str) -> None:
        """Update the system message.

        Args:
            system_message (str): system message for the ChatCompletion inference.
        """
        self._oai_system_message[0]["content"] = system_message

    def update_max_consecutive_auto_reply(self, value: int, sender: Optional[Agent] = None):
        """Update the maximum number of consecutive auto replies.

        Args:
            value (int): the maximum number of consecutive auto replies.
            sender (Agent): when the sender is provided, only update the max_consecutive_auto_reply for that sender.
        """
        if sender is None:
            self._max_consecutive_auto_reply = value
            for k in self._max_consecutive_auto_reply_dict:
                self._max_consecutive_auto_reply_dict[k] = value
        else:
            self._max_consecutive_auto_reply_dict[sender] = value

    def max_consecutive_auto_reply(self, sender: Optional[Agent] = None) -> int:
        """The maximum number of consecutive auto replies."""
        return self._max_consecutive_auto_reply if sender is None else self._max_consecutive_auto_reply_dict[sender]

    @property
    def chat_messages(self) -> dict[Agent, list[dict]]:
        """A dictionary of conversations from agent to list of messages."""
        return self._oai_messages

    def chat_messages_for_summary(self, agent: Agent) -> list[dict]:
        """A list of messages as a conversation to summarize."""
        return self._oai_messages[agent]

    def last_message(self, agent: Optional[Agent] = None) -> Optional[dict]:
        """The last message exchanged with the agent.

        Args:
            agent (Agent): The agent in the conversation.
                If None and more than one agent's conversations are found, an error will be raised.
                If None and only one conversation is found, the last message of the only conversation will be returned.

        Returns:
            The last message exchanged with the agent.
        """
        if agent is None:
            n_conversations = len(self._oai_messages)
            if n_conversations == 0:
                return None
            if n_conversations == 1:
                for conversation in self._oai_messages.values():
                    return conversation[-1]
            raise ValueError("More than one conversation is found. Please specify the sender to get the last message.")
        if agent not in self._oai_messages:
            raise KeyError(
                f"The agent '{agent.name}' is not present in any conversation. No history available for this agent."
            )
        return self._oai_messages[agent][-1]

    @property
    def use_docker(self) -> Union[bool, str, None]:
        """Bool value of whether to use docker to execute the code,
        or str value of the docker image name to use, or None when code execution is disabled.
        """
        return None if self._code_execution_config is False else self._code_execution_config.get("use_docker")

    @staticmethod
    def _message_to_dict(message: Union[dict, str]) -> dict:
        """Convert a message to a dictionary.

        The message can be a string or a dictionary. The string will be put in the "content" field of the new dictionary.
        """
        if isinstance(message, str):
            return {"content": message}
        elif isinstance(message, dict):
            return message
        else:
            return dict(message)

    @staticmethod
    def _normalize_name(name):
        """LLMs sometimes ask functions while ignoring their own format requirements, this function should be used to replace invalid characters with "_".

        Prefer _assert_valid_name for validating user configuration or input
        """
        return re.sub(r"[^a-zA-Z0-9_-]", "_", name)[:64]

    @staticmethod
    def _assert_valid_name(name):
        """Ensure that configured names are valid, raises ValueError if not.

        For munging LLM responses use _normalize_name to ensure LLM specified names don't break the API.
        """
        if not re.match(r"^[a-zA-Z0-9_-]+$", name):
            raise ValueError(f"Invalid name: {name}. Only letters, numbers, '_' and '-' are allowed.")
        if len(name) > 64:
            raise ValueError(f"Invalid name: {name}. Name must be less than 64 characters.")
        return name

    def _append_oai_message(self, message: Union[dict, str], role, conversation_id: Agent, is_sending: bool) -> bool:
        """Append a message to the ChatCompletion conversation.

        If the message received is a string, it will be put in the "content" field of the new dictionary.
        If the message received is a dictionary but does not have any of the three fields "content", "function_call", or "tool_calls",
            this message is not a valid ChatCompletion message.
        If only "function_call" or "tool_calls" is provided, "content" will be set to None if not provided, and the role of the message will be forced "assistant".

        Args:
            message (dict or str): message to be appended to the ChatCompletion conversation.
            role (str): role of the message, can be "assistant" or "function".
            conversation_id (Agent): id of the conversation, should be the recipient or sender.
            is_sending (bool): If the agent (aka self) is sending to the conversation_id agent, otherwise receiving.

        Returns:
            bool: whether the message is appended to the ChatCompletion conversation.
        """
        message = self._message_to_dict(message)
        # create oai message to be appended to the oai conversation that can be passed to oai directly.
        oai_message = {
            k: message[k]
            for k in ("content", "function_call", "tool_calls", "tool_responses", "tool_call_id", "name", "context")
            if k in message and message[k] is not None
        }
        if "content" not in oai_message:
            if "function_call" in oai_message or "tool_calls" in oai_message:
                oai_message["content"] = None  # if only function_call is provided, content will be set to None.
            else:
                return False

        if message.get("role") in ["function", "tool"]:
            oai_message["role"] = message.get("role")
            if "tool_responses" in oai_message:
                for tool_response in oai_message["tool_responses"]:
                    tool_response["content"] = str(tool_response["content"])
        elif "override_role" in message:
            # If we have a direction to override the role then set the
            # role accordingly. Used to customise the role for the
            # select speaker prompt.
            oai_message["role"] = message.get("override_role")
        else:
            oai_message["role"] = role

        if oai_message.get("function_call", False) or oai_message.get("tool_calls", False):
            oai_message["role"] = "assistant"  # only messages with role 'assistant' can have a function call.
        elif "name" not in oai_message:
            # If we don't have a name field, append it
            if is_sending:
                oai_message["name"] = self.name
            else:
                oai_message["name"] = conversation_id.name

        self._oai_messages[conversation_id].append(oai_message)

        return True

    def _process_message_before_send(
        self, message: Union[dict, str], recipient: Agent, silent: bool
    ) -> Union[dict, str]:
        """Process the message before sending it to the recipient."""
        hook_list = self.hook_lists["process_message_before_send"]
        for hook in hook_list:
            message = hook(
                sender=self, message=message, recipient=recipient, silent=ConversableAgent._is_silent(self, silent)
            )
        return message

    def send(
        self,
        message: Union[dict, str],
        recipient: Agent,
        request_reply: Optional[bool] = None,
        silent: Optional[bool] = False,
    ):
        """Send a message to another agent.

        Args:
            message (dict or str): message to be sent.
                The message could contain the following fields:
                - content (str or List): Required, the content of the message. (Can be None)
                - function_call (str): the name of the function to be called.
                - name (str): the name of the function to be called.
                - role (str): the role of the message, any role that is not "function"
                    will be modified to "assistant".
                - context (dict): the context of the message, which will be passed to
                    [OpenAIWrapper.create](/docs/api-reference/autogen/OpenAIWrapper#create).
                    For example, one agent can send a message A as:
        ```python
        {
            "content": lambda context: context["use_tool_msg"],
            "context": {"use_tool_msg": "Use tool X if they are relevant."},
        }
        ```
                    Next time, one agent can send a message B with a different "use_tool_msg".
                    Then the content of message A will be refreshed to the new "use_tool_msg".
                    So effectively, this provides a way for an agent to send a "link" and modify
                    the content of the "link" later.
            recipient (Agent): the recipient of the message.
            request_reply (bool or None): whether to request a reply from the recipient.
            silent (bool or None): (Experimental) whether to print the message sent.

        Raises:
            ValueError: if the message can't be converted into a valid ChatCompletion message.
        """
        message = self._process_message_before_send(message, recipient, ConversableAgent._is_silent(self, silent))
        # When the agent composes and sends the message, the role of the message is "assistant"
        # unless it's "function".
        valid = self._append_oai_message(message, "assistant", recipient, is_sending=True)
        if valid:
            recipient.receive(message, self, request_reply, silent)
        else:
            raise ValueError(
                "Message can't be converted into a valid ChatCompletion message. Either content or function_call must be provided."
            )

    async def a_send(
        self,
        message: Union[dict, str],
        recipient: Agent,
        request_reply: Optional[bool] = None,
        silent: Optional[bool] = False,
    ):
        """(async) Send a message to another agent.

        Args:
            message (dict or str): message to be sent.
                The message could contain the following fields:
                - content (str or List): Required, the content of the message. (Can be None)
                - function_call (str): the name of the function to be called.
                - name (str): the name of the function to be called.
                - role (str): the role of the message, any role that is not "function"
                    will be modified to "assistant".
                - context (dict): the context of the message, which will be passed to
                    [OpenAIWrapper.create](/docs/api-reference/autogen/OpenAIWrapper#create).
                    For example, one agent can send a message A as:
        ```python
        {
            "content": lambda context: context["use_tool_msg"],
            "context": {"use_tool_msg": "Use tool X if they are relevant."},
        }
        ```
                    Next time, one agent can send a message B with a different "use_tool_msg".
                    Then the content of message A will be refreshed to the new "use_tool_msg".
                    So effectively, this provides a way for an agent to send a "link" and modify
                    the content of the "link" later.
            recipient (Agent): the recipient of the message.
            request_reply (bool or None): whether to request a reply from the recipient.
            silent (bool or None): (Experimental) whether to print the message sent.

        Raises:
            ValueError: if the message can't be converted into a valid ChatCompletion message.
        """
        message = self._process_message_before_send(message, recipient, ConversableAgent._is_silent(self, silent))
        # When the agent composes and sends the message, the role of the message is "assistant"
        # unless it's "function".
        valid = self._append_oai_message(message, "assistant", recipient, is_sending=True)
        if valid:
            await recipient.a_receive(message, self, request_reply, silent)
        else:
            raise ValueError(
                "Message can't be converted into a valid ChatCompletion message. Either content or function_call must be provided."
            )

    def _print_received_message(self, message: Union[dict, str], sender: Agent, skip_head: bool = False):
        message = self._message_to_dict(message)
        message_model = create_received_message_model(message=message, sender=sender, recipient=self)
        iostream = IOStream.get_default()
        # message_model.print(iostream.print)
        iostream.send(message_model)

    def _process_received_message(self, message: Union[dict, str], sender: Agent, silent: bool):
        # When the agent receives a message, the role of the message is "user". (If 'role' exists and is 'function', it will remain unchanged.)
        valid = self._append_oai_message(message, "user", sender, is_sending=False)
        if logging_enabled():
            log_event(self, "received_message", message=message, sender=sender.name, valid=valid)

        if not valid:
            raise ValueError(
                "Received message can't be converted into a valid ChatCompletion message. Either content or function_call must be provided."
            )

        if not ConversableAgent._is_silent(sender, silent):
            self._print_received_message(message, sender)

    def receive(
        self,
        message: Union[dict, str],
        sender: Agent,
        request_reply: Optional[bool] = None,
        silent: Optional[bool] = False,
    ):
        """Receive a message from another agent.

        Once a message is received, this function sends a reply to the sender or stop.
        The reply can be generated automatically or entered manually by a human.

        Args:
            message (dict or str): message from the sender. If the type is dict, it may contain the following reserved fields (either content or function_call need to be provided).
                1. "content": content of the message, can be None.
                2. "function_call": a dictionary containing the function name and arguments. (deprecated in favor of "tool_calls")
                3. "tool_calls": a list of dictionaries containing the function name and arguments.
                4. "role": role of the message, can be "assistant", "user", "function", "tool".
                    This field is only needed to distinguish between "function" or "assistant"/"user".
                5. "name": In most cases, this field is not needed. When the role is "function", this field is needed to indicate the function name.
                6. "context" (dict): the context of the message, which will be passed to
                    [OpenAIWrapper.create](/docs/api-reference/autogen/OpenAIWrapper#create).
            sender: sender of an Agent instance.
            request_reply (bool or None): whether a reply is requested from the sender.
                If None, the value is determined by `self.reply_at_receive[sender]`.
            silent (bool or None): (Experimental) whether to print the message received.

        Raises:
            ValueError: if the message can't be converted into a valid ChatCompletion message.
        """
        self._process_received_message(message, sender, silent)
        if request_reply is False or (request_reply is None and self.reply_at_receive[sender] is False):
            return
        reply = self.generate_reply(messages=self.chat_messages[sender], sender=sender)
        if reply is not None:
            self.send(reply, sender, silent=silent)

    async def a_receive(
        self,
        message: Union[dict, str],
        sender: Agent,
        request_reply: Optional[bool] = None,
        silent: Optional[bool] = False,
    ):
        """(async) Receive a message from another agent.

        Once a message is received, this function sends a reply to the sender or stop.
        The reply can be generated automatically or entered manually by a human.

        Args:
            message (dict or str): message from the sender. If the type is dict, it may contain the following reserved fields (either content or function_call need to be provided).
                1. "content": content of the message, can be None.
                2. "function_call": a dictionary containing the function name and arguments. (deprecated in favor of "tool_calls")
                3. "tool_calls": a list of dictionaries containing the function name and arguments.
                4. "role": role of the message, can be "assistant", "user", "function".
                    This field is only needed to distinguish between "function" or "assistant"/"user".
                5. "name": In most cases, this field is not needed. When the role is "function", this field is needed to indicate the function name.
                6. "context" (dict): the context of the message, which will be passed to
                    [OpenAIWrapper.create](/docs/api-reference/autogen/OpenAIWrapper#create).
            sender: sender of an Agent instance.
            request_reply (bool or None): whether a reply is requested from the sender.
                If None, the value is determined by `self.reply_at_receive[sender]`.
            silent (bool or None): (Experimental) whether to print the message received.

        Raises:
            ValueError: if the message can't be converted into a valid ChatCompletion message.
        """
        self._process_received_message(message, sender, silent)
        if request_reply is False or (request_reply is None and self.reply_at_receive[sender] is False):
            return
        reply = await self.a_generate_reply(sender=sender)
        if reply is not None:
            await self.a_send(reply, sender, silent=silent)

    def _prepare_chat(
        self,
        recipient: "ConversableAgent",
        clear_history: bool,
        prepare_recipient: bool = True,
        reply_at_receive: bool = True,
    ) -> None:
        self.reset_consecutive_auto_reply_counter(recipient)
        self.reply_at_receive[recipient] = reply_at_receive
        if clear_history:
            self.clear_history(recipient)
            self._human_input = []
        if prepare_recipient:
            recipient._prepare_chat(self, clear_history, False, reply_at_receive)

    def _raise_exception_on_async_reply_functions(self) -> None:
        """Raise an exception if any async reply functions are registered.

        Raises:
            RuntimeError: if any async reply functions are registered.
        """
        reply_functions = {
            f["reply_func"] for f in self._reply_func_list if not f.get("ignore_async_in_sync_chat", False)
        }

        async_reply_functions = [f for f in reply_functions if inspect.iscoroutinefunction(f)]
        if async_reply_functions:
            msg = (
                "Async reply functions can only be used with ConversableAgent.a_initiate_chat(). The following async reply functions are found: "
                + ", ".join([f.__name__ for f in async_reply_functions])
            )

            raise RuntimeError(msg)

    def initiate_chat(
        self,
        recipient: "ConversableAgent",
        clear_history: bool = True,
        silent: Optional[bool] = False,
        cache: Optional[AbstractCache] = None,
        max_turns: Optional[int] = None,
        summary_method: Optional[Union[str, Callable]] = DEFAULT_SUMMARY_METHOD,
        summary_args: Optional[dict] = {},
        message: Optional[Union[dict, str, Callable]] = None,
        **kwargs,
    ) -> ChatResult:
        """Initiate a chat with the recipient agent.

        Reset the consecutive auto reply counter.
        If `clear_history` is True, the chat history with the recipient agent will be cleared.


        Args:
            recipient: the recipient agent.
            clear_history (bool): whether to clear the chat history with the agent. Default is True.
            silent (bool or None): (Experimental) whether to print the messages for this conversation. Default is False.
            cache (AbstractCache or None): the cache client to be used for this conversation. Default is None.
            max_turns (int or None): the maximum number of turns for the chat between the two agents. One turn means one conversation round trip. Note that this is different from
                [max_consecutive_auto_reply](#max-consecutive-auto-reply) which is the maximum number of consecutive auto replies; and it is also different from [max_rounds in GroupChat](./groupchat) which is the maximum number of rounds in a group chat session.
                If max_turns is set to None, the chat will continue until a termination condition is met. Default is None.
            summary_method (str or callable): a method to get a summary from the chat. Default is DEFAULT_SUMMARY_METHOD, i.e., "last_msg".

            Supported strings are "last_msg" and "reflection_with_llm":
                - when set to "last_msg", it returns the last message of the dialog as the summary.
                - when set to "reflection_with_llm", it returns a summary extracted using an llm client.
                    `llm_config` must be set in either the recipient or sender.

            A callable summary_method should take the recipient and sender agent in a chat as input and return a string of summary. E.g.,

            ```python
            def my_summary_method(
                sender: ConversableAgent,
                recipient: ConversableAgent,
                summary_args: dict,
            ):
                return recipient.last_message(sender)["content"]
            ```
            summary_args (dict): a dictionary of arguments to be passed to the summary_method.
                One example key is "summary_prompt", and value is a string of text used to prompt a LLM-based agent (the sender or recipient agent) to reflect
                on the conversation and extract a summary when summary_method is "reflection_with_llm".
                The default summary_prompt is DEFAULT_SUMMARY_PROMPT, i.e., "Summarize takeaway from the conversation. Do not add any introductory phrases. If the intended request is NOT properly addressed, please point it out."
                Another available key is "summary_role", which is the role of the message sent to the agent in charge of summarizing. Default is "system".
            message (str, dict or Callable): the initial message to be sent to the recipient. Needs to be provided. Otherwise, input() will be called to get the initial message.
                - If a string or a dict is provided, it will be used as the initial message.        `generate_init_message` is called to generate the initial message for the agent based on this string and the context.
                    If dict, it may contain the following reserved fields (either content or tool_calls need to be provided).

                        1. "content": content of the message, can be None.
                        2. "function_call": a dictionary containing the function name and arguments. (deprecated in favor of "tool_calls")
                        3. "tool_calls": a list of dictionaries containing the function name and arguments.
                        4. "role": role of the message, can be "assistant", "user", "function".
                            This field is only needed to distinguish between "function" or "assistant"/"user".
                        5. "name": In most cases, this field is not needed. When the role is "function", this field is needed to indicate the function name.
                        6. "context" (dict): the context of the message, which will be passed to
                            [OpenAIWrapper.create](/docs/api-reference/autogen/OpenAIWrapper#create).

                - If a callable is provided, it will be called to get the initial message in the form of a string or a dict.
                    If the returned type is dict, it may contain the reserved fields mentioned above.

                    Example of a callable message (returning a string):

            ```python
            def my_message(sender: ConversableAgent, recipient: ConversableAgent, context: dict) -> Union[str, Dict]:
                carryover = context.get("carryover", "")
                if isinstance(message, list):
                    carryover = carryover[-1]
                final_msg = "Write a blogpost." + "\\nContext: \\n" + carryover
                return final_msg
            ```

                    Example of a callable message (returning a dict):

            ```python
            def my_message(sender: ConversableAgent, recipient: ConversableAgent, context: dict) -> Union[str, Dict]:
                final_msg = {}
                carryover = context.get("carryover", "")
                if isinstance(message, list):
                    carryover = carryover[-1]
                final_msg["content"] = "Write a blogpost." + "\\nContext: \\n" + carryover
                final_msg["context"] = {"prefix": "Today I feel"}
                return final_msg
            ```
            **kwargs: any additional information. It has the following reserved fields:
                - "carryover": a string or a list of string to specify the carryover information to be passed to this chat.
                    If provided, we will combine this carryover (by attaching a "context: " string and the carryover content after the message content) with the "message" content when generating the initial chat
                    message in `generate_init_message`.
                - "verbose": a boolean to specify whether to print the message and carryover in a chat. Default is False.

        Raises:
            RuntimeError: if any async reply functions are registered and not ignored in sync chat.

        Returns:
            ChatResult: an ChatResult object.
        """
        _chat_info = locals().copy()
        _chat_info["sender"] = self
        consolidate_chat_info(_chat_info, uniform_sender=self)
        for agent in [self, recipient]:
            agent._raise_exception_on_async_reply_functions()
            agent.previous_cache = agent.client_cache
            agent.client_cache = cache
        # if isinstance(max_turns, int):
        #     self._prepare_chat(recipient, clear_history, reply_at_receive=False)
        #     for _ in range(max_turns):
        #         if _ == 0:
        #             if isinstance(message, Callable):
        #                 msg2send = message(_chat_info["sender"], _chat_info["recipient"], kwargs)
        #             else:
        #                 msg2send = self.generate_init_message(message, **kwargs)
        #         else:
        #             msg2send = self.generate_reply(messages=self.chat_messages[recipient], sender=recipient)
        #         if msg2send is None:
        #             break
        #         self.send(msg2send, recipient, request_reply=True, silent=silent)
        # else:

        if isinstance(max_turns, int):
            self._prepare_chat(recipient, clear_history, reply_at_receive=False)
            for _ in range(max_turns):
                if _ == 0:
                    if isinstance(message, Callable):
                        msg2send = message(_chat_info["sender"], _chat_info["recipient"], kwargs)
                    else:
                        msg2send = self.generate_init_message(message, **kwargs)
                else:
                    msg2send = self.generate_reply(messages=self.chat_messages[recipient], sender=recipient)
                if msg2send is None:
                    break

                # Send message and ensure tool calls are completed
                self.send(msg2send, recipient, request_reply=True, silent=silent)

                # Add an explicit step to handle any pending tool calls
                last_message = self.chat_messages[recipient][-1]
                if last_message.get("tool_calls"):
                    tool_reply = self.generate_tool_calls_reply(messages=self.chat_messages[recipient], sender=recipient)
                    if tool_reply[1]:  # If there's a tool response
                        self.send(tool_reply[1], recipient, silent=silent)
        else:
            self._prepare_chat(recipient, clear_history)
            if isinstance(message, Callable):
                msg2send = message(_chat_info["sender"], _chat_info["recipient"], kwargs)
            else:
                msg2send = self.generate_init_message(message, **kwargs)
            self.send(msg2send, recipient, silent=silent)
        summary = self._summarize_chat(
            summary_method,
            summary_args,
            recipient,
            cache=cache,
        )
        for agent in [self, recipient]:
            agent.client_cache = agent.previous_cache
            agent.previous_cache = None
        chat_result = ChatResult(
            chat_history=self.chat_messages[recipient],
            summary=summary,
            cost=gather_usage_summary([self, recipient]),
            human_input=self._human_input,
        )
        return chat_result

    async def a_initiate_chat(
        self,
        recipient: "ConversableAgent",
        clear_history: bool = True,
        silent: Optional[bool] = False,
        cache: Optional[AbstractCache] = None,
        max_turns: Optional[int] = None,
        summary_method: Optional[Union[str, Callable]] = DEFAULT_SUMMARY_METHOD,
        summary_args: Optional[dict] = {},
        message: Optional[Union[str, Callable]] = None,
        **kwargs,
    ) -> ChatResult:
        """(async) Initiate a chat with the recipient agent.

        Reset the consecutive auto reply counter.
        If `clear_history` is True, the chat history with the recipient agent will be cleared.
        `a_generate_init_message` is called to generate the initial message for the agent.

        Args: Please refer to `initiate_chat`.

        Returns:
            ChatResult: an ChatResult object.
        """
        _chat_info = locals().copy()
        _chat_info["sender"] = self
        consolidate_chat_info(_chat_info, uniform_sender=self)
        for agent in [self, recipient]:
            agent.previous_cache = agent.client_cache
            agent.client_cache = cache
        if isinstance(max_turns, int):
            self._prepare_chat(recipient, clear_history, reply_at_receive=False)
            for _ in range(max_turns):
                if _ == 0:
                    if isinstance(message, Callable):
                        msg2send = message(_chat_info["sender"], _chat_info["recipient"], kwargs)
                    else:
                        msg2send = await self.a_generate_init_message(message, **kwargs)
                else:
                    msg2send = await self.a_generate_reply(messages=self.chat_messages[recipient], sender=recipient)
                if msg2send is None:
                    break
                await self.a_send(msg2send, recipient, request_reply=True, silent=silent)
        else:
            self._prepare_chat(recipient, clear_history)
            if isinstance(message, Callable):
                msg2send = message(_chat_info["sender"], _chat_info["recipient"], kwargs)
            else:
                msg2send = await self.a_generate_init_message(message, **kwargs)
            await self.a_send(msg2send, recipient, silent=silent)
        summary = self._summarize_chat(
            summary_method,
            summary_args,
            recipient,
            cache=cache,
        )
        for agent in [self, recipient]:
            agent.client_cache = agent.previous_cache
            agent.previous_cache = None
        chat_result = ChatResult(
            chat_history=self.chat_messages[recipient],
            summary=summary,
            cost=gather_usage_summary([self, recipient]),
            human_input=self._human_input,
        )
        return chat_result

    def _summarize_chat(
        self,
        summary_method,
        summary_args,
        recipient: Optional[Agent] = None,
        cache: Optional[AbstractCache] = None,
    ) -> str:
        """Get a chat summary from an agent participating in a chat.

        Args:
            summary_method (str or callable): the summary_method to get the summary.
                The callable summary_method should take the recipient and sender agent in a chat as input and return a string of summary. E.g,
                ```python
                def my_summary_method(
                    sender: ConversableAgent,
                    recipient: ConversableAgent,
                    summary_args: dict,
                ):
                    return recipient.last_message(sender)["content"]
                ```
            summary_args (dict): a dictionary of arguments to be passed to the summary_method.
            recipient: the recipient agent in a chat.
            prompt (str): the prompt used to get a summary when summary_method is "reflection_with_llm".

        Returns:
            str: a chat summary from the agent.
        """
        summary = ""
        if summary_method is None:
            return summary
        if "cache" not in summary_args:
            summary_args["cache"] = cache
        if summary_method == "reflection_with_llm":
            summary_method = self._reflection_with_llm_as_summary
        elif summary_method == "last_msg":
            summary_method = self._last_msg_as_summary

        if isinstance(summary_method, Callable):
            summary = summary_method(self, recipient, summary_args)
        else:
            raise ValueError(
                "If not None, the summary_method must be a string from [`reflection_with_llm`, `last_msg`] or a callable."
            )
        return summary

    @staticmethod
    def _last_msg_as_summary(sender, recipient, summary_args) -> str:
        """Get a chat summary from the last message of the recipient."""
        summary = ""
        try:
            content = recipient.last_message(sender)["content"]
            if isinstance(content, str):
                summary = content.replace("TERMINATE", "")
            elif isinstance(content, list):
                # Remove the `TERMINATE` word in the content list.
                summary = "\n".join(
                    x["text"].replace("TERMINATE", "") for x in content if isinstance(x, dict) and "text" in x
                )
        except (IndexError, AttributeError) as e:
            warnings.warn(f"Cannot extract summary using last_msg: {e}. Using an empty str as summary.", UserWarning)
        return summary

    @staticmethod
    def _reflection_with_llm_as_summary(sender, recipient, summary_args):
        prompt = summary_args.get("summary_prompt")
        prompt = ConversableAgent.DEFAULT_SUMMARY_PROMPT if prompt is None else prompt
        if not isinstance(prompt, str):
            raise ValueError("The summary_prompt must be a string.")
        msg_list = recipient.chat_messages_for_summary(sender)
        agent = sender if recipient is None else recipient
        role = summary_args.get("summary_role", None)
        if role and not isinstance(role, str):
            raise ValueError("The summary_role in summary_arg must be a string.")
        try:
            summary = sender._reflection_with_llm(
                prompt, msg_list, llm_agent=agent, cache=summary_args.get("cache"), role=role
            )
        except BadRequestError as e:
            # import traceback; traceback.print_exc()
            warnings.warn(
                f"Cannot extract summary using reflection_with_llm: {e}. Using an empty str as summary.", UserWarning
            )
            summary = ""
        return summary

    def _reflection_with_llm(
        self,
        prompt,
        messages,
        llm_agent: Optional[Agent] = None,
        cache: Optional[AbstractCache] = None,
        role: Union[str, None] = None,
    ) -> str:
        """Get a chat summary using reflection with an llm client based on the conversation history.

        Args:
            prompt (str): The prompt (in this method it is used as system prompt) used to get the summary.
            messages (list): The messages generated as part of a chat conversation.
            llm_agent: the agent with an llm client.
            cache (AbstractCache or None): the cache client to be used for this conversation.
            role (str): the role of the message, usually "system" or "user". Default is "system".
        """
        if not role:
            role = "system"

        system_msg = [
            {
                "role": role,
                "content": prompt,
            }
        ]

        messages = messages + system_msg
        if llm_agent and llm_agent.client is not None:
            llm_client = llm_agent.client
        elif self.client is not None:
            llm_client = self.client
        else:
            raise ValueError("No OpenAIWrapper client is found.")
        response = self._generate_oai_reply_from_client(llm_client=llm_client, messages=messages, cache=cache)
        return response

    def _check_chat_queue_for_sender(self, chat_queue: list[dict[str, Any]]) -> list[dict[str, Any]]:
        """Check the chat queue and add the "sender" key if it's missing.

        Args:
            chat_queue (List[Dict[str, Any]]): A list of dictionaries containing chat information.

        Returns:
            List[Dict[str, Any]]: A new list of dictionaries with the "sender" key added if it was missing.
        """
        chat_queue_with_sender = []
        for chat_info in chat_queue:
            if chat_info.get("sender") is None:
                chat_info["sender"] = self
            chat_queue_with_sender.append(chat_info)
        return chat_queue_with_sender

    def initiate_chats(self, chat_queue: list[dict[str, Any]]) -> list[ChatResult]:
        """(Experimental) Initiate chats with multiple agents.

        Args:
            chat_queue (List[Dict]): a list of dictionaries containing the information of the chats.
                Each dictionary should contain the input arguments for [`initiate_chat`](#initiate-chat)

        Returns: a list of ChatResult objects corresponding to the finished chats in the chat_queue.
        """
        _chat_queue = self._check_chat_queue_for_sender(chat_queue)
        self._finished_chats = initiate_chats(_chat_queue)
        return self._finished_chats

    async def a_initiate_chats(self, chat_queue: list[dict[str, Any]]) -> dict[int, ChatResult]:
        _chat_queue = self._check_chat_queue_for_sender(chat_queue)
        self._finished_chats = await a_initiate_chats(_chat_queue)
        return self._finished_chats

    def get_chat_results(self, chat_index: Optional[int] = None) -> Union[list[ChatResult], ChatResult]:
        """A summary from the finished chats of particular agents."""
        if chat_index is not None:
            return self._finished_chats[chat_index]
        else:
            return self._finished_chats

    def reset(self):
        """Reset the agent."""
        self.clear_history()
        self.reset_consecutive_auto_reply_counter()
        self.stop_reply_at_receive()
        if self.client is not None:
            self.client.clear_usage_summary()
        for reply_func_tuple in self._reply_func_list:
            if reply_func_tuple["reset_config"] is not None:
                reply_func_tuple["reset_config"](reply_func_tuple["config"])
            else:
                reply_func_tuple["config"] = copy.copy(reply_func_tuple["init_config"])

    def stop_reply_at_receive(self, sender: Optional[Agent] = None):
        """Reset the reply_at_receive of the sender."""
        if sender is None:
            self.reply_at_receive.clear()
        else:
            self.reply_at_receive[sender] = False

    def reset_consecutive_auto_reply_counter(self, sender: Optional[Agent] = None):
        """Reset the consecutive_auto_reply_counter of the sender."""
        if sender is None:
            self._consecutive_auto_reply_counter.clear()
        else:
            self._consecutive_auto_reply_counter[sender] = 0

    def clear_history(self, recipient: Optional[Agent] = None, nr_messages_to_preserve: Optional[int] = None):
        """Clear the chat history of the agent.

        Args:
            recipient: the agent with whom the chat history to clear. If None, clear the chat history with all agents.
            nr_messages_to_preserve: the number of newest messages to preserve in the chat history.
        """
        iostream = IOStream.get_default()
        if recipient is None:
            no_messages_preserved = 0
            if nr_messages_to_preserve:
                for key in self._oai_messages:
                    nr_messages_to_preserve_internal = nr_messages_to_preserve
                    # if breaking history between function call and function response, save function call message
                    # additionally, otherwise openai will return error
                    first_msg_to_save = self._oai_messages[key][-nr_messages_to_preserve_internal]
                    if "tool_responses" in first_msg_to_save:
                        nr_messages_to_preserve_internal += 1
                        # clear_conversable_agent_history.print_preserving_message(iostream.print)
                        no_messages_preserved += 1
                    # Remove messages from history except last `nr_messages_to_preserve` messages.
                    self._oai_messages[key] = self._oai_messages[key][-nr_messages_to_preserve_internal:]
                iostream.send(
                    ClearConversableAgentHistoryMessage(agent=self, no_messages_preserved=no_messages_preserved)
                )
            else:
                self._oai_messages.clear()
        else:
            self._oai_messages[recipient].clear()
            # clear_conversable_agent_history.print_warning(iostream.print)
            if nr_messages_to_preserve:
                iostream.send(ClearConversableAgentHistoryWarningMessage(recipient=self))

    def generate_oai_reply(
        self,
        messages: Optional[list[dict]] = None,
        sender: Optional[Agent] = None,
        config: Optional[OpenAIWrapper] = None,
    ) -> tuple[bool, Union[str, dict, None]]:
        """Generate a reply using autogen.oai."""
        client = self.client if config is None else config
        if client is None:
            return False, None
        if messages is None:
            messages = self._oai_messages[sender]
        extracted_response = self._generate_oai_reply_from_client(
            client, self._oai_system_message + messages, self.client_cache
        )
        return (False, None) if extracted_response is None else (True, extracted_response)

    def _generate_oai_reply_from_client(self, llm_client, messages, cache) -> Union[str, dict, None]:
        # unroll tool_responses
        all_messages = []
        for message in messages:
            tool_responses = message.get("tool_responses", [])
            if tool_responses:
                all_messages += tool_responses
                # tool role on the parent message means the content is just concatenation of all of the tool_responses
                if message.get("role") != "tool":
                    all_messages.append({key: message[key] for key in message if key != "tool_responses"})
            else:
                all_messages.append(message)

        # TODO: #1143 handle token limit exceeded error
        response = llm_client.create(
            context=messages[-1].pop("context", None),
            messages=all_messages,
            cache=cache,
            agent=self,
        )
        extracted_response = llm_client.extract_text_or_completion_object(response)[0]

        if extracted_response is None:
            warnings.warn(f"Extracted_response from {response} is None.", UserWarning)
            return None
        # ensure function and tool calls will be accepted when sent back to the LLM
        if not isinstance(extracted_response, str) and hasattr(extracted_response, "model_dump"):
            extracted_response = extracted_response.model_dump()
        if isinstance(extracted_response, dict):
            if extracted_response.get("function_call"):
                extracted_response["function_call"]["name"] = self._normalize_name(
                    extracted_response["function_call"]["name"]
                )
            for tool_call in extracted_response.get("tool_calls") or []:
                tool_call["function"]["name"] = self._normalize_name(tool_call["function"]["name"])
                # Remove id and type if they are not present.
                # This is to make the tool call object compatible with Mistral API.
                if tool_call.get("id") is None:
                    tool_call.pop("id")
                if tool_call.get("type") is None:
                    tool_call.pop("type")
        return extracted_response

    async def a_generate_oai_reply(
        self,
        messages: Optional[list[dict]] = None,
        sender: Optional[Agent] = None,
        config: Optional[Any] = None,
    ) -> tuple[bool, Union[str, dict, None]]:
        """Generate a reply using autogen.oai asynchronously."""
        iostream = IOStream.get_default()

        def _generate_oai_reply(
            self, iostream: IOStream, *args: Any, **kwargs: Any
        ) -> tuple[bool, Union[str, dict, None]]:
            with IOStream.set_default(iostream):
                return self.generate_oai_reply(*args, **kwargs)

        return await asyncio.get_event_loop().run_in_executor(
            None,
            functools.partial(
                _generate_oai_reply, self=self, iostream=iostream, messages=messages, sender=sender, config=config
            ),
        )

    def _generate_code_execution_reply_using_executor(
        self,
        messages: Optional[list[dict]] = None,
        sender: Optional[Agent] = None,
        config: Optional[Union[dict, Literal[False]]] = None,
    ):
        """Generate a reply using code executor."""
        iostream = IOStream.get_default()

        if config is not None:
            raise ValueError("config is not supported for _generate_code_execution_reply_using_executor.")
        if self._code_execution_config is False:
            return False, None
        if messages is None:
            messages = self._oai_messages[sender]
        last_n_messages = self._code_execution_config.get("last_n_messages", "auto")

        if not (isinstance(last_n_messages, (int, float)) and last_n_messages >= 0) and last_n_messages != "auto":
            raise ValueError("last_n_messages must be either a non-negative integer, or the string 'auto'.")

        num_messages_to_scan = last_n_messages
        if last_n_messages == "auto":
            # Find when the agent last spoke
            num_messages_to_scan = 0
            for message in reversed(messages):
                if "role" not in message or message["role"] != "user":
                    break
                else:
                    num_messages_to_scan += 1
        num_messages_to_scan = min(len(messages), num_messages_to_scan)
        messages_to_scan = messages[-num_messages_to_scan:]

        # iterate through the last n messages in reverse
        # if code blocks are found, execute the code blocks and return the output
        # if no code blocks are found, continue
        for message in reversed(messages_to_scan):
            if not message["content"]:
                continue
            code_blocks = self._code_executor.code_extractor.extract_code_blocks(message["content"])
            if len(code_blocks) == 0:
                continue

            iostream.send(GenerateCodeExecutionReplyMessage(code_blocks=code_blocks, sender=sender, recipient=self))

            # found code blocks, execute code.
            code_result = self._code_executor.execute_code_blocks(code_blocks)
            exitcode2str = "execution succeeded" if code_result.exit_code == 0 else "execution failed"
            return True, f"exitcode: {code_result.exit_code} ({exitcode2str})\nCode output: {code_result.output}"

        return False, None

    def generate_code_execution_reply(
        self,
        messages: Optional[list[dict]] = None,
        sender: Optional[Agent] = None,
        config: Optional[Union[dict, Literal[False]]] = None,
    ):
        """Generate a reply using code execution."""
        code_execution_config = config if config is not None else self._code_execution_config
        if code_execution_config is False:
            return False, None
        if messages is None:
            messages = self._oai_messages[sender]
        last_n_messages = code_execution_config.pop("last_n_messages", "auto")

        if not (isinstance(last_n_messages, (int, float)) and last_n_messages >= 0) and last_n_messages != "auto":
            raise ValueError("last_n_messages must be either a non-negative integer, or the string 'auto'.")

        messages_to_scan = last_n_messages
        if last_n_messages == "auto":
            # Find when the agent last spoke
            messages_to_scan = 0
            for i in range(len(messages)):
                message = messages[-(i + 1)]
                if "role" not in message or message["role"] != "user":
                    break
                else:
                    messages_to_scan += 1

        # iterate through the last n messages in reverse
        # if code blocks are found, execute the code blocks and return the output
        # if no code blocks are found, continue
        for i in range(min(len(messages), messages_to_scan)):
            message = messages[-(i + 1)]
            if not message["content"]:
                continue
            code_blocks = extract_code(message["content"])
            if len(code_blocks) == 1 and code_blocks[0][0] == UNKNOWN:
                continue

            # found code blocks, execute code and push "last_n_messages" back
            exitcode, logs = self.execute_code_blocks(code_blocks)
            code_execution_config["last_n_messages"] = last_n_messages
            exitcode2str = "execution succeeded" if exitcode == 0 else "execution failed"
            return True, f"exitcode: {exitcode} ({exitcode2str})\nCode output: {logs}"

        # no code blocks are found, push last_n_messages back and return.
        code_execution_config["last_n_messages"] = last_n_messages

        return False, None

    def generate_function_call_reply(
        self,
        messages: Optional[list[dict]] = None,
        sender: Optional[Agent] = None,
        config: Optional[Any] = None,
    ) -> tuple[bool, Union[dict, None]]:
        """Generate a reply using function call.

        "function_call" replaced by "tool_calls" as of [OpenAI API v1.1.0](https://github.com/openai/openai-python/releases/tag/v1.1.0)
        See https://platform.openai.com/docs/api-reference/chat/create#chat-create-functions
        """
        if config is None:
            config = self
        if messages is None:
            messages = self._oai_messages[sender]
        message = messages[-1]
        if message.get("function_call"):
            call_id = message.get("id", None)
            func_call = message["function_call"]
            func = self._function_map.get(func_call.get("name", None), None)
            if inspect.iscoroutinefunction(func):
                try:
                    # get the running loop if it was already created
                    loop = asyncio.get_running_loop()
                    close_loop = False
                except RuntimeError:
                    # create a loop if there is no running loop
                    loop = asyncio.new_event_loop()
                    close_loop = True

                _, func_return = loop.run_until_complete(self.a_execute_function(func_call, call_id=call_id))
                if close_loop:
                    loop.close()
            else:
                _, func_return = self.execute_function(message["function_call"], call_id=call_id)
            return True, func_return
        return False, None

    async def a_generate_function_call_reply(
        self,
        messages: Optional[list[dict]] = None,
        sender: Optional[Agent] = None,
        config: Optional[Any] = None,
    ) -> tuple[bool, Union[dict, None]]:
        """Generate a reply using async function call.

        "function_call" replaced by "tool_calls" as of [OpenAI API v1.1.0](https://github.com/openai/openai-python/releases/tag/v1.1.0)
        See https://platform.openai.com/docs/api-reference/chat/create#chat-create-functions
        """
        if config is None:
            config = self
        if messages is None:
            messages = self._oai_messages[sender]
        message = messages[-1]
        if "function_call" in message:
            call_id = message.get("id", None)
            func_call = message["function_call"]
            func_name = func_call.get("name", "")
            func = self._function_map.get(func_name, None)
            if func and inspect.iscoroutinefunction(func):
                _, func_return = await self.a_execute_function(func_call, call_id=call_id)
            else:
                _, func_return = self.execute_function(func_call, call_id=call_id)
            return True, func_return

        return False, None

    def _str_for_tool_response(self, tool_response):
        return str(tool_response.get("content", ""))

    def generate_tool_calls_reply(
        self,
        messages: Optional[list[dict]] = None,
        sender: Optional[Agent] = None,
        config: Optional[Any] = None,
    ) -> tuple[bool, Union[dict, None]]:
        """Generate a reply using tool call."""
        if config is None:
            config = self
        if messages is None:
            messages = self._oai_messages[sender]
        message = messages[-1]
        tool_returns = []
        for tool_call in message.get("tool_calls", []):
            function_call = tool_call.get("function", {})
            tool_call_id = tool_call.get("id", None)
            func = self._function_map.get(function_call.get("name", None), None)
            if inspect.iscoroutinefunction(func):
                try:
                    # get the running loop if it was already created
                    loop = asyncio.get_running_loop()
                    close_loop = False
                except RuntimeError:
                    # create a loop if there is no running loop
                    loop = asyncio.new_event_loop()
                    close_loop = True

                _, func_return = loop.run_until_complete(self.a_execute_function(function_call, call_id=tool_call_id))
                if close_loop:
                    loop.close()
            else:
                _, func_return = self.execute_function(function_call, call_id=tool_call_id)
            content = func_return.get("content", "")
            if content is None:
                content = ""

            if tool_call_id is not None:
                tool_call_response = {
                    "tool_call_id": tool_call_id,
                    "role": "tool",
                    "content": content,
                }
            else:
                # Do not include tool_call_id if it is not present.
                # This is to make the tool call object compatible with Mistral API.
                tool_call_response = {
                    "role": "tool",
                    "content": content,
                }
            tool_returns.append(tool_call_response)
        if tool_returns:
            return True, {
                "role": "tool",
                "tool_responses": tool_returns,
                "content": "\n\n".join([self._str_for_tool_response(tool_return) for tool_return in tool_returns]),
            }
        return False, None

    async def _a_execute_tool_call(self, tool_call):
        tool_call_id = tool_call["id"]
        function_call = tool_call.get("function", {})
        _, func_return = await self.a_execute_function(function_call, call_id=tool_call_id)
        return {
            "tool_call_id": tool_call_id,
            "role": "tool",
            "content": func_return.get("content", ""),
        }

    async def a_generate_tool_calls_reply(
        self,
        messages: Optional[list[dict]] = None,
        sender: Optional[Agent] = None,
        config: Optional[Any] = None,
    ) -> tuple[bool, Union[dict, None]]:
        """Generate a reply using async function call."""
        if config is None:
            config = self
        if messages is None:
            messages = self._oai_messages[sender]
        message = messages[-1]
        async_tool_calls = []
        for tool_call in message.get("tool_calls", []):
            async_tool_calls.append(self._a_execute_tool_call(tool_call))
        if async_tool_calls:
            tool_returns = await asyncio.gather(*async_tool_calls)
            return True, {
                "role": "tool",
                "tool_responses": tool_returns,
                "content": "\n\n".join([self._str_for_tool_response(tool_return) for tool_return in tool_returns]),
            }

        return False, None

    def check_termination_and_human_reply(
        self,
        messages: Optional[list[dict]] = None,
        sender: Optional[Agent] = None,
        config: Optional[Any] = None,
    ) -> tuple[bool, Union[str, None]]:
        """Check if the conversation should be terminated, and if human reply is provided.

        This method checks for conditions that require the conversation to be terminated, such as reaching
        a maximum number of consecutive auto-replies or encountering a termination message. Additionally,
        it prompts for and processes human input based on the configured human input mode, which can be
        'ALWAYS', 'NEVER', or 'TERMINATE'. The method also manages the consecutive auto-reply counter
        for the conversation and prints relevant messages based on the human input received.

        Args:
            - messages (Optional[List[Dict]]): A list of message dictionaries, representing the conversation history.
            - sender (Optional[Agent]): The agent object representing the sender of the message.
            - config (Optional[Any]): Configuration object, defaults to the current instance if not provided.

        Returns:
            - Tuple[bool, Union[str, Dict, None]]: A tuple containing a boolean indicating if the conversation
            should be terminated, and a human reply which can be a string, a dictionary, or None.
        """
        iostream = IOStream.get_default()

        if config is None:
            config = self
        if messages is None:
            messages = self._oai_messages[sender] if sender else []
        message = messages[-1]
        reply = ""
        no_human_input_msg = ""
        sender_name = "the sender" if sender is None else sender.name
        if self.human_input_mode == "ALWAYS":
            reply = self.get_human_input(
                f"Replying as {self.name}. Provide feedback to {sender_name}. Press enter to skip and use auto-reply, or type 'exit' to end the conversation: "
            )
            no_human_input_msg = "NO HUMAN INPUT RECEIVED." if not reply else ""
            # if the human input is empty, and the message is a termination message, then we will terminate the conversation
            reply = reply if reply or not self._is_termination_msg(message) else "exit"
        else:
            if self._consecutive_auto_reply_counter[sender] >= self._max_consecutive_auto_reply_dict[sender]:
                if self.human_input_mode == "NEVER":
                    reply = "exit"
                else:
                    # self.human_input_mode == "TERMINATE":
                    terminate = self._is_termination_msg(message)
                    reply = self.get_human_input(
                        f"Please give feedback to {sender_name}. Press enter or type 'exit' to stop the conversation: "
                        if terminate
                        else f"Please give feedback to {sender_name}. Press enter to skip and use auto-reply, or type 'exit' to stop the conversation: "
                    )
                    no_human_input_msg = "NO HUMAN INPUT RECEIVED." if not reply else ""
                    # if the human input is empty, and the message is a termination message, then we will terminate the conversation
                    reply = reply if reply or not terminate else "exit"
            elif self._is_termination_msg(message):
                if self.human_input_mode == "NEVER":
                    reply = "exit"
                else:
                    # self.human_input_mode == "TERMINATE":
                    reply = self.get_human_input(
                        f"Please give feedback to {sender_name}. Press enter or type 'exit' to stop the conversation: "
                    )
                    no_human_input_msg = "NO HUMAN INPUT RECEIVED." if not reply else ""
                    # if the human input is empty, and the message is a termination message, then we will terminate the conversation
                    reply = reply or "exit"

        # print the no_human_input_msg
        if no_human_input_msg:
            iostream.send(
                TerminationAndHumanReplyMessage(no_human_input_msg=no_human_input_msg, sender=sender, recipient=self)
            )

        # stop the conversation
        if reply == "exit":
            # reset the consecutive_auto_reply_counter
            self._consecutive_auto_reply_counter[sender] = 0
            return True, None

        # send the human reply
        if reply or self._max_consecutive_auto_reply_dict[sender] == 0:
            # reset the consecutive_auto_reply_counter
            self._consecutive_auto_reply_counter[sender] = 0
            # User provided a custom response, return function and tool failures indicating user interruption
            tool_returns = []
            if message.get("function_call", False):
                tool_returns.append(
                    {
                        "role": "function",
                        "name": message["function_call"].get("name", ""),
                        "content": "USER INTERRUPTED",
                    }
                )

            if message.get("tool_calls", False):
                tool_returns.extend(
                    [
                        {"role": "tool", "tool_call_id": tool_call.get("id", ""), "content": "USER INTERRUPTED"}
                        for tool_call in message["tool_calls"]
                    ]
                )

            response = {"role": "user", "content": reply}
            if tool_returns:
                response["tool_responses"] = tool_returns

            return True, response

        # increment the consecutive_auto_reply_counter
        self._consecutive_auto_reply_counter[sender] += 1
        if self.human_input_mode != "NEVER":
            iostream.send(UsingAutoReplyMessage(human_input_mode=self.human_input_mode, sender=sender, recipient=self))

        return False, None

    async def a_check_termination_and_human_reply(
        self,
        messages: Optional[list[dict]] = None,
        sender: Optional[Agent] = None,
        config: Optional[Any] = None,
    ) -> tuple[bool, Union[str, None]]:
        """(async) Check if the conversation should be terminated, and if human reply is provided.

        This method checks for conditions that require the conversation to be terminated, such as reaching
        a maximum number of consecutive auto-replies or encountering a termination message. Additionally,
        it prompts for and processes human input based on the configured human input mode, which can be
        'ALWAYS', 'NEVER', or 'TERMINATE'. The method also manages the consecutive auto-reply counter
        for the conversation and prints relevant messages based on the human input received.

        Args:
            messages (Optional[List[Dict]]): A list of message dictionaries, representing the conversation history.
            sender (Optional[Agent]): The agent object representing the sender of the message.
            config (Optional[Any]): Configuration object, defaults to the current instance if not provided.

        Returns:
            Tuple[bool, Union[str, Dict, None]]: A tuple containing a boolean indicating if the conversation
            should be terminated, and a human reply which can be a string, a dictionary, or None.
        """
        iostream = IOStream.get_default()

        if config is None:
            config = self
        if messages is None:
            messages = self._oai_messages[sender] if sender else []
        message = messages[-1] if messages else {}
        reply = ""
        no_human_input_msg = ""
        sender_name = "the sender" if sender is None else sender.name
        if self.human_input_mode == "ALWAYS":
            reply = await self.a_get_human_input(
                f"Replying as {self.name}. Provide feedback to {sender_name}. Press enter to skip and use auto-reply, or type 'exit' to end the conversation: "
            )
            no_human_input_msg = "NO HUMAN INPUT RECEIVED." if not reply else ""
            # if the human input is empty, and the message is a termination message, then we will terminate the conversation
            reply = reply if reply or not self._is_termination_msg(message) else "exit"
        else:
            if self._consecutive_auto_reply_counter[sender] >= self._max_consecutive_auto_reply_dict[sender]:
                if self.human_input_mode == "NEVER":
                    reply = "exit"
                else:
                    # self.human_input_mode == "TERMINATE":
                    terminate = self._is_termination_msg(message)
                    reply = await self.a_get_human_input(
                        f"Please give feedback to {sender_name}. Press enter or type 'exit' to stop the conversation: "
                        if terminate
                        else f"Please give feedback to {sender_name}. Press enter to skip and use auto-reply, or type 'exit' to stop the conversation: "
                    )
                    no_human_input_msg = "NO HUMAN INPUT RECEIVED." if not reply else ""
                    # if the human input is empty, and the message is a termination message, then we will terminate the conversation
                    reply = reply if reply or not terminate else "exit"
            elif self._is_termination_msg(message):
                if self.human_input_mode == "NEVER":
                    reply = "exit"
                else:
                    # self.human_input_mode == "TERMINATE":
                    reply = await self.a_get_human_input(
                        f"Please give feedback to {sender_name}. Press enter or type 'exit' to stop the conversation: "
                    )
                    no_human_input_msg = "NO HUMAN INPUT RECEIVED." if not reply else ""
                    # if the human input is empty, and the message is a termination message, then we will terminate the conversation
                    reply = reply or "exit"

        # print the no_human_input_msg
        if no_human_input_msg:
            iostream.send(
                TerminationAndHumanReplyMessage(no_human_input_msg=no_human_input_msg, sender=sender, recipient=self)
            )

        # stop the conversation
        if reply == "exit":
            # reset the consecutive_auto_reply_counter
            self._consecutive_auto_reply_counter[sender] = 0
            return True, None

        # send the human reply
        if reply or self._max_consecutive_auto_reply_dict[sender] == 0:
            # User provided a custom response, return function and tool results indicating user interruption
            # reset the consecutive_auto_reply_counter
            self._consecutive_auto_reply_counter[sender] = 0
            tool_returns = []
            if message.get("function_call", False):
                tool_returns.append(
                    {
                        "role": "function",
                        "name": message["function_call"].get("name", ""),
                        "content": "USER INTERRUPTED",
                    }
                )

            if message.get("tool_calls", False):
                tool_returns.extend(
                    [
                        {"role": "tool", "tool_call_id": tool_call.get("id", ""), "content": "USER INTERRUPTED"}
                        for tool_call in message["tool_calls"]
                    ]
                )

            response = {"role": "user", "content": reply}
            if tool_returns:
                response["tool_responses"] = tool_returns

            return True, response

        # increment the consecutive_auto_reply_counter
        self._consecutive_auto_reply_counter[sender] += 1
        if self.human_input_mode != "NEVER":
            iostream.send(UsingAutoReplyMessage(human_input_mode=self.human_input_mode, sender=sender, recipient=self))

        return False, None

    def generate_reply(
        self,
        messages: Optional[list[dict[str, Any]]] = None,
        sender: Optional["Agent"] = None,
        **kwargs: Any,
    ) -> Union[str, dict, None]:
        """Reply based on the conversation history and the sender.

        Either messages or sender must be provided.
        Register a reply_func with `None` as one trigger for it to be activated when `messages` is non-empty and `sender` is `None`.
        Use registered auto reply functions to generate replies.
        By default, the following functions are checked in order:
        1. check_termination_and_human_reply
        2. generate_function_call_reply (deprecated in favor of tool_calls)
        3. generate_tool_calls_reply
        4. generate_code_execution_reply
        5. generate_oai_reply
        Every function returns a tuple (final, reply).
        When a function returns final=False, the next function will be checked.
        So by default, termination and human reply will be checked first.
        If not terminating and human reply is skipped, execute function or code and return the result.
        AI replies are generated only when no code execution is performed.

        Args:
            messages: a list of messages in the conversation history.
            sender: sender of an Agent instance.

        Additional keyword arguments:
            exclude (List[Callable]): a list of reply functions to be excluded.

        Returns:
            str or dict or None: reply. None if no reply is generated.
        """
        if all((messages is None, sender is None)):
            error_msg = f"Either {messages=} or {sender=} must be provided."
            logger.error(error_msg)
            raise AssertionError(error_msg)

        if messages is None:
            messages = self._oai_messages[sender]

        # Call the hookable method that gives registered hooks a chance to update agent state, used for their context variables.
        self.update_agent_state_before_reply(messages)

        # Call the hookable method that gives registered hooks a chance to process the last message.
        # Message modifications do not affect the incoming messages or self._oai_messages.
        messages = self.process_last_received_message(messages)

        # Call the hookable method that gives registered hooks a chance to process all messages.
        # Message modifications do not affect the incoming messages or self._oai_messages.
        messages = self.process_all_messages_before_reply(messages)

        for reply_func_tuple in self._reply_func_list:
            reply_func = reply_func_tuple["reply_func"]
            if "exclude" in kwargs and reply_func in kwargs["exclude"]:
                continue
            if inspect.iscoroutinefunction(reply_func):
                continue
            if self._match_trigger(reply_func_tuple["trigger"], sender):
                final, reply = reply_func(self, messages=messages, sender=sender, config=reply_func_tuple["config"])
                if logging_enabled():
                    log_event(
                        self,
                        "reply_func_executed",
                        reply_func_module=reply_func.__module__,
                        reply_func_name=reply_func.__name__,
                        final=final,
                        reply=reply,
                    )
                if final:
                    return reply
        return self._default_auto_reply

    async def a_generate_reply(
        self,
        messages: Optional[list[dict[str, Any]]] = None,
        sender: Optional["Agent"] = None,
        **kwargs: Any,
    ) -> Union[str, dict[str, Any], None]:
        """(async) Reply based on the conversation history and the sender.

        Either messages or sender must be provided.
        Register a reply_func with `None` as one trigger for it to be activated when `messages` is non-empty and `sender` is `None`.
        Use registered auto reply functions to generate replies.
        By default, the following functions are checked in order:
        1. check_termination_and_human_reply
        2. generate_function_call_reply
        3. generate_tool_calls_reply
        4. generate_code_execution_reply
        5. generate_oai_reply
        Every function returns a tuple (final, reply).
        When a function returns final=False, the next function will be checked.
        So by default, termination and human reply will be checked first.
        If not terminating and human reply is skipped, execute function or code and return the result.
        AI replies are generated only when no code execution is performed.

        Args:
            messages: a list of messages in the conversation history.
            sender: sender of an Agent instance.

        Additional keyword arguments:
            exclude (List[Callable]): a list of reply functions to be excluded.

        Returns:
            str or dict or None: reply. None if no reply is generated.
        """
        if all((messages is None, sender is None)):
            error_msg = f"Either {messages=} or {sender=} must be provided."
            logger.error(error_msg)
            raise AssertionError(error_msg)

        if messages is None:
            messages = self._oai_messages[sender]

        # Call the hookable method that gives registered hooks a chance to update agent state, used for their context variables.
        self.update_agent_state_before_reply(messages)

        # Call the hookable method that gives registered hooks a chance to process all messages.
        # Message modifications do not affect the incoming messages or self._oai_messages.
        messages = self.process_all_messages_before_reply(messages)

        # Call the hookable method that gives registered hooks a chance to process the last message.
        # Message modifications do not affect the incoming messages or self._oai_messages.
        messages = self.process_last_received_message(messages)

        for reply_func_tuple in self._reply_func_list:
            reply_func = reply_func_tuple["reply_func"]
            if "exclude" in kwargs and reply_func in kwargs["exclude"]:
                continue

            if self._match_trigger(reply_func_tuple["trigger"], sender):
                if inspect.iscoroutinefunction(reply_func):
                    final, reply = await reply_func(
                        self, messages=messages, sender=sender, config=reply_func_tuple["config"]
                    )
                else:
                    final, reply = reply_func(self, messages=messages, sender=sender, config=reply_func_tuple["config"])
                if final:
                    return reply
        return self._default_auto_reply

    def _match_trigger(self, trigger: Union[None, str, type, Agent, Callable, list], sender: Optional[Agent]) -> bool:
        """Check if the sender matches the trigger.

        Args:
            - trigger (Union[None, str, type, Agent, Callable, List]): The condition to match against the sender.
            Can be `None`, string, type, `Agent` instance, callable, or a list of these.
            - sender (Agent): The sender object or type to be matched against the trigger.

        Returns:
            - bool: Returns `True` if the sender matches the trigger, otherwise `False`.

        Raises:
            - ValueError: If the trigger type is unsupported.
        """
        if trigger is None:
            return sender is None
        elif isinstance(trigger, str):
            if sender is None:
                raise SenderRequiredError()
            return trigger == sender.name
        elif isinstance(trigger, type):
            return isinstance(sender, trigger)
        elif isinstance(trigger, Agent):
            # return True if the sender is the same type (class) as the trigger
            return trigger == sender
        elif isinstance(trigger, Callable):
            rst = trigger(sender)
            assert isinstance(rst, bool), f"trigger {trigger} must return a boolean value."
            return rst
        elif isinstance(trigger, list):
            return any(self._match_trigger(t, sender) for t in trigger)
        else:
            raise ValueError(f"Unsupported trigger type: {type(trigger)}")

    def get_human_input(self, prompt: str) -> str:
        """Get human input.

        Override this method to customize the way to get human input.

        Args:
            prompt (str): prompt for the human input.

        Returns:
            str: human input.
        """
        iostream = IOStream.get_default()

        reply = iostream.input(prompt)
        self._human_input.append(reply)
        return reply

    async def a_get_human_input(self, prompt: str) -> str:
        """(Async) Get human input.

        Override this method to customize the way to get human input.

        Args:
            prompt (str): prompt for the human input.

        Returns:
            str: human input.
        """
        loop = asyncio.get_running_loop()
        reply = await loop.run_in_executor(None, functools.partial(self.get_human_input, prompt))
        return reply

    def run_code(self, code, **kwargs):
        """Run the code and return the result.

        Override this function to modify the way to run the code.

        Args:
            code (str): the code to be executed.
            **kwargs: other keyword arguments.

        Returns:
            A tuple of (exitcode, logs, image).
            exitcode (int): the exit code of the code execution.
            logs (str): the logs of the code execution.
            image (str or None): the docker image used for the code execution.
        """
        return execute_code(code, **kwargs)

    def execute_code_blocks(self, code_blocks):
        """Execute the code blocks and return the result."""
        iostream = IOStream.get_default()

        logs_all = ""
        for i, code_block in enumerate(code_blocks):
            lang, code = code_block
            if not lang:
                lang = infer_lang(code)

            iostream.send(ExecuteCodeBlockMessage(code=code, language=lang, code_block_count=i, recipient=self))

            if lang in ["bash", "shell", "sh"]:
                exitcode, logs, image = self.run_code(code, lang=lang, **self._code_execution_config)
            elif lang in PYTHON_VARIANTS:
                filename = code[11 : code.find("\n")].strip() if code.startswith("# filename: ") else None
                exitcode, logs, image = self.run_code(
                    code,
                    lang="python",
                    filename=filename,
                    **self._code_execution_config,
                )
            else:
                # In case the language is not supported, we return an error message.
                exitcode, logs, image = (
                    1,
                    f"unknown language {lang}",
                    None,
                )
                # raise NotImplementedError
            if image is not None:
                self._code_execution_config["use_docker"] = image
            logs_all += "\n" + logs
            if exitcode != 0:
                return exitcode, logs_all
        return exitcode, logs_all

    @staticmethod
    def _format_json_str(jstr):
        """Remove newlines outside of quotes, and handle JSON escape sequences.

        1. this function removes the newline in the query outside of quotes otherwise json.loads(s) will fail.
            Ex 1:
            "{\n"tool": "python",\n"query": "print('hello')\nprint('world')"\n}" -> "{"tool": "python","query": "print('hello')\nprint('world')"}"
            Ex 2:
            "{\n  \"location\": \"Boston, MA\"\n}" -> "{"location": "Boston, MA"}"

        2. this function also handles JSON escape sequences inside quotes.
            Ex 1:
            '{"args": "a\na\na\ta"}' -> '{"args": "a\\na\\na\\ta"}'
        """
        result = []
        inside_quotes = False
        last_char = " "
        for char in jstr:
            if last_char != "\\" and char == '"':
                inside_quotes = not inside_quotes
            last_char = char
            if not inside_quotes and char == "\n":
                continue
            if inside_quotes and char == "\n":
                char = "\\n"
            if inside_quotes and char == "\t":
                char = "\\t"
            result.append(char)
        return "".join(result)

    def execute_function(
        self, func_call, call_id: Optional[str] = None, verbose: bool = False
    ) -> tuple[bool, dict[str, Any]]:
        """Execute a function call and return the result.

        Override this function to modify the way to execute function and tool calls.

        Args:
            func_call: a dictionary extracted from openai message at "function_call" or "tool_calls" with keys "name" and "arguments".
            call_id: a string to identify the tool call.

        Returns:
            A tuple of (is_exec_success, result_dict).
            is_exec_success (boolean): whether the execution is successful.
            result_dict: a dictionary with keys "name", "role", and "content". Value of "role" is "function".

        "function_call" deprecated as of [OpenAI API v1.1.0](https://github.com/openai/openai-python/releases/tag/v1.1.0)
        See https://platform.openai.com/docs/api-reference/chat/create#chat-create-function_call
        """
        iostream = IOStream.get_default()

        func_name = func_call.get("name", "")
        func = self._function_map.get(func_name, None)

        is_exec_success = False
        if func is not None:
            # Extract arguments from a json-like string and put it into a dict.
            input_string = self._format_json_str(func_call.get("arguments", "{}"))
            try:
                arguments = json.loads(input_string)
            except json.JSONDecodeError as e:
                arguments = None
                content = f"Error: {e}\n The argument must be in JSON format."

            # Try to execute the function
            if arguments is not None:
                iostream.send(
                    ExecuteFunctionMessage(func_name=func_name, call_id=call_id, arguments=arguments, recipient=self)
                )
                try:
                    content = func(**arguments)
                    is_exec_success = True
                except Exception as e:
                    content = f"Error: {e}"
        else:
            arguments = {}
            content = f"Error: Function {func_name} not found."

        if verbose:
            iostream.send(
                ExecutedFunctionMessage(
                    func_name=func_name, call_id=call_id, arguments=arguments, content=content, recipient=self
                )
            )

        return is_exec_success, {
            "name": func_name,
            "role": "function",
            "content": content,
        }

    async def a_execute_function(
        self, func_call, call_id: Optional[str] = None, verbose: bool = False
    ) -> tuple[bool, dict[str, Any]]:
        """Execute an async function call and return the result.

        Override this function to modify the way async functions and tools are executed.

        Args:
            func_call: a dictionary extracted from openai message at key "function_call" or "tool_calls" with keys "name" and "arguments".
            call_id: a string to identify the tool call.

        Returns:
            A tuple of (is_exec_success, result_dict).
            is_exec_success (boolean): whether the execution is successful.
            result_dict: a dictionary with keys "name", "role", and "content". Value of "role" is "function".

        "function_call" deprecated as of [OpenAI API v1.1.0](https://github.com/openai/openai-python/releases/tag/v1.1.0)
        See https://platform.openai.com/docs/api-reference/chat/create#chat-create-function_call
        """
        iostream = IOStream.get_default()

        func_name = func_call.get("name", "")
        func = self._function_map.get(func_name, None)

        is_exec_success = False
        if func is not None:
            # Extract arguments from a json-like string and put it into a dict.
            input_string = self._format_json_str(func_call.get("arguments", "{}"))
            try:
                arguments = json.loads(input_string)
            except json.JSONDecodeError as e:
                arguments = None
                content = f"Error: {e}\n The argument must be in JSON format."

            # Try to execute the function
            if arguments is not None:
                iostream.send(
                    ExecuteFunctionMessage(func_name=func_name, call_id=call_id, arguments=arguments, recipient=self)
                )
                try:
                    if inspect.iscoroutinefunction(func):
                        content = await func(**arguments)
                    else:
                        # Fallback to sync function if the function is not async
                        content = func(**arguments)
                    is_exec_success = True
                except Exception as e:
                    content = f"Error: {e}"
        else:
            arguments = {}
            content = f"Error: Function {func_name} not found."

        if verbose:
            iostream.send(
                ExecutedFunctionMessage(
                    func_name=func_name, call_id=call_id, arguments=arguments, content=content, recipient=self
                )
            )

        return is_exec_success, {
            "name": func_name,
            "role": "function",
            "content": content,
        }

    def generate_init_message(self, message: Union[dict, str, None], **kwargs) -> Union[str, dict]:
        """Generate the initial message for the agent.
        If message is None, input() will be called to get the initial message.

        Args:
            message (str or None): the message to be processed.
            **kwargs: any additional information. It has the following reserved fields:
                "carryover": a string or a list of string to specify the carryover information to be passed to this chat. It can be a string or a list of string.
                    If provided, we will combine this carryover with the "message" content when generating the initial chat
                    message.

        Returns:
            str or dict: the processed message.
        """
        if message is None:
            message = self.get_human_input(">")

        return self._handle_carryover(message, kwargs)

    def _handle_carryover(self, message: Union[str, dict], kwargs: dict) -> Union[str, dict]:
        if not kwargs.get("carryover"):
            return message

        if isinstance(message, str):
            return self._process_carryover(message, kwargs)

        elif isinstance(message, dict):
            if isinstance(message.get("content"), str):
                # Makes sure the original message is not mutated
                message = message.copy()
                message["content"] = self._process_carryover(message["content"], kwargs)
            elif isinstance(message.get("content"), list):
                # Makes sure the original message is not mutated
                message = message.copy()
                message["content"] = self._process_multimodal_carryover(message["content"], kwargs)
        else:
            raise InvalidCarryOverTypeError("Carryover should be a string or a list of strings.")

        return message

    def _process_carryover(self, content: str, kwargs: dict) -> str:
        # Makes sure there's a carryover
        if not kwargs.get("carryover"):
            return content

        # if carryover is string
        if isinstance(kwargs["carryover"], str):
            content += "\nContext: \n" + kwargs["carryover"]
        elif isinstance(kwargs["carryover"], list):
            content += "\nContext: \n" + ("\n").join([_post_process_carryover_item(t) for t in kwargs["carryover"]])
        else:
            raise InvalidCarryOverTypeError(
                "Carryover should be a string or a list of strings. Not adding carryover to the message."
            )
        return content

    def _process_multimodal_carryover(self, content: list[dict], kwargs: dict) -> list[dict]:
        """Prepends the context to a multimodal message."""
        # Makes sure there's a carryover
        if not kwargs.get("carryover"):
            return content

        return [{"type": "text", "text": self._process_carryover("", kwargs)}] + content

    async def a_generate_init_message(self, message: Union[dict, str, None], **kwargs) -> Union[str, dict]:
        """Generate the initial message for the agent.
        If message is None, input() will be called to get the initial message.

        Args:
            Please refer to `generate_init_message` for the description of the arguments.

        Returns:
            str or dict: the processed message.
        """
        if message is None:
            message = await self.a_get_human_input(">")

        return self._handle_carryover(message, kwargs)

    def register_function(self, function_map: dict[str, Union[Callable, None]]):
        """Register functions to the agent.

        Args:
            function_map: a dictionary mapping function names to functions. if function_map[name] is None, the function will be removed from the function_map.
        """
        for name, func in function_map.items():
            self._assert_valid_name(name)
            if func is None and name not in self._function_map:
                warnings.warn(f"The function {name} to remove doesn't exist", name)
            if name in self._function_map:
                warnings.warn(f"Function '{name}' is being overridden.", UserWarning)
        self._function_map.update(function_map)
        self._function_map = {k: v for k, v in self._function_map.items() if v is not None}

    def update_function_signature(self, func_sig: Union[str, dict], is_remove: None):
        """Update a function_signature in the LLM configuration for function_call.

        Args:
            func_sig (str or dict): description/name of the function to update/remove to the model. See: https://platform.openai.com/docs/api-reference/chat/create#chat/create-functions
            is_remove: whether removing the function from llm_config with name 'func_sig'

        Deprecated as of [OpenAI API v1.1.0](https://github.com/openai/openai-python/releases/tag/v1.1.0)
        See https://platform.openai.com/docs/api-reference/chat/create#chat-create-function_call
        """
        if not isinstance(self.llm_config, dict):
            error_msg = "To update a function signature, agent must have an llm_config"
            logger.error(error_msg)
            raise AssertionError(error_msg)

        if is_remove:
            if "functions" not in self.llm_config:
                error_msg = f"The agent config doesn't have function {func_sig}."
                logger.error(error_msg)
                raise AssertionError(error_msg)
            else:
                self.llm_config["functions"] = [
                    func for func in self.llm_config["functions"] if func["name"] != func_sig
                ]
        else:
            if not isinstance(func_sig, dict):
                raise ValueError(
                    f"The function signature must be of the type dict. Received function signature type {type(func_sig)}"
                )
            if "name" not in func_sig:
                raise ValueError(f"The function signature must have a 'name' key. Received: {func_sig}")
            self._assert_valid_name(func_sig["name"]), func_sig
            if "functions" in self.llm_config:
                if any(func["name"] == func_sig["name"] for func in self.llm_config["functions"]):
                    warnings.warn(f"Function '{func_sig['name']}' is being overridden.", UserWarning)

                self.llm_config["functions"] = [
                    func for func in self.llm_config["functions"] if func.get("name") != func_sig["name"]
                ] + [func_sig]
            else:
                self.llm_config["functions"] = [func_sig]

        if len(self.llm_config["functions"]) == 0:
            del self.llm_config["functions"]

        self.client = OpenAIWrapper(**self.llm_config)

    def update_tool_signature(self, tool_sig: Union[str, dict], is_remove: bool):
        """Update a tool_signature in the LLM configuration for tool_call.

        Args:
            tool_sig (str or dict): description/name of the tool to update/remove to the model. See: https://platform.openai.com/docs/api-reference/chat/create#chat-create-tools
            is_remove: whether removing the tool from llm_config with name 'tool_sig'
        """
        if not self.llm_config:
            error_msg = "To update a tool signature, agent must have an llm_config"
            logger.error(error_msg)
            raise AssertionError(error_msg)

        if is_remove:
            if "tools" not in self.llm_config:
                error_msg = f"The agent config doesn't have tool {tool_sig}."
                logger.error(error_msg)
                raise AssertionError(error_msg)
            else:
                self.llm_config["tools"] = [
                    tool for tool in self.llm_config["tools"] if tool["function"]["name"] != tool_sig
                ]
        else:
            if not isinstance(tool_sig, dict):
                raise ValueError(
                    f"The tool signature must be of the type dict. Received tool signature type {type(tool_sig)}"
                )
            self._assert_valid_name(tool_sig["function"]["name"])
            if "tools" in self.llm_config:
                if any(tool["function"]["name"] == tool_sig["function"]["name"] for tool in self.llm_config["tools"]):
                    warnings.warn(f"Function '{tool_sig['function']['name']}' is being overridden.", UserWarning)
                self.llm_config["tools"] = [
                    tool
                    for tool in self.llm_config["tools"]
                    if tool.get("function", {}).get("name") != tool_sig["function"]["name"]
                ] + [tool_sig]
            else:
                self.llm_config["tools"] = [tool_sig]

        if len(self.llm_config["tools"]) == 0:
            del self.llm_config["tools"]

        self.client = OpenAIWrapper(**self.llm_config)

    def can_execute_function(self, name: Union[list[str], str]) -> bool:
        """Whether the agent can execute the function."""
        names = name if isinstance(name, list) else [name]
        return all([n in self._function_map for n in names])

    @property
    def function_map(self) -> dict[str, Callable]:
        """Return the function map."""
        return self._function_map

    def _wrap_function(self, func: F, inject_params: dict[str, Any] = {}) -> F:
        """Wrap the function inject chat context parameters and to dump the return value to json.

        Handles both sync and async functions.

        Args:
            func: the function to be wrapped.
            inject_params: the chat context parameters which will be passed to the function.

        Returns:
            The wrapped function.
        """

        @load_basemodels_if_needed
        @functools.wraps(func)
        def _wrapped_func(*args, **kwargs):
            retval = func(*args, **kwargs, **inject_params)
            if logging_enabled():
                log_function_use(self, func, kwargs, retval)
            return serialize_to_str(retval)

        @load_basemodels_if_needed
        @functools.wraps(func)
        async def _a_wrapped_func(*args, **kwargs):
            retval = await func(*args, **kwargs, **inject_params)
            if logging_enabled():
                log_function_use(self, func, kwargs, retval)
            return serialize_to_str(retval)

        wrapped_func = _a_wrapped_func if inspect.iscoroutinefunction(func) else _wrapped_func

        # needed for testing
        wrapped_func._origin = func

        return wrapped_func

    def register_for_llm(
        self,
        *,
        name: Optional[str] = None,
        description: Optional[str] = None,
        api_style: Literal["function", "tool"] = "tool",
    ) -> Callable[[Union[F, Tool]], Tool]:
        """Decorator factory for registering a function to be used by an agent.

        It's return value is used to decorate a function to be registered to the agent. The function uses type hints to
        specify the arguments and return type. The function name is used as the default name for the function,
        but a custom name can be provided. The function description is used to describe the function in the
        agent's configuration.

        Args:
            name (optional(str)): name of the function. If None, the function name will be used (default: None).
            description (optional(str)): description of the function (default: None). It is mandatory
                for the initial decorator, but the following ones can omit it.
            api_style: (literal): the API style for function call.
                For Azure OpenAI API, use version 2023-12-01-preview or later.
                `"function"` style will be deprecated. For earlier version use
                `"function"` if `"tool"` doesn't work.
                See [Azure OpenAI documentation](https://learn.microsoft.com/en-us/azure/ai-services/openai/how-to/function-calling?tabs=python) for details.

        Returns:
            The decorator for registering a function to be used by an agent.

        Examples:
            ```
            @user_proxy.register_for_execution()
            @agent2.register_for_llm()
            @agent1.register_for_llm(description="This is a very useful function")
            def my_function(a: Annotated[str, "description of a parameter"] = "a", b: int, c=3.14) -> str:
                 return a + str(b * c)
            ```

            For Azure OpenAI versions prior to 2023-12-01-preview, set `api_style`
            to `"function"` if `"tool"` doesn't work:
            ```
            @agent2.register_for_llm(api_style="function")
            def my_function(a: Annotated[str, "description of a parameter"] = "a", b: int, c=3.14) -> str:
                 return a + str(b * c)
            ```

        """

        def _decorator(func_or_tool: Union[F, Tool]) -> Tool:
            """Decorator for registering a function to be used by an agent.

            Args:
                func: the function to be registered.

            Returns:
                The function to be registered, with the _description attribute set to the function description.

            Raises:
                ValueError: if the function description is not provided and not propagated by a previous decorator.
                RuntimeError: if the LLM config is not set up before registering a function.

            """
            tool = Tool(func_or_tool=func_or_tool, name=name, description=description)

            self._register_for_llm(tool, api_style)

            return tool

        return _decorator

    def _register_for_llm(self, tool: Tool, api_style: Literal["tool", "function"]) -> None:
        # register the function to the agent if there is LLM config, raise an exception otherwise
        if self.llm_config is None:
            raise RuntimeError("LLM config must be setup before registering a function for LLM.")

        if api_style == "function":
            self.update_function_signature(tool.function_schema, is_remove=False)
        elif api_style == "tool":
            self.update_tool_signature(tool.tool_schema, is_remove=False)
        else:
            raise ValueError(f"Unsupported API style: {api_style}")

    def register_for_execution(
        self,
        name: Optional[str] = None,
    ) -> Callable[[Union[Tool, F]], Tool]:
        """Decorator factory for registering a function to be executed by an agent.

        It's return value is used to decorate a function to be registered to the agent.

        Args:
            name (optional(str)): name of the function. If None, the function name will be used (default: None).

        Returns:
            The decorator for registering a function to be used by an agent.

        Examples:
            ```
            @user_proxy.register_for_execution()
            @agent2.register_for_llm()
            @agent1.register_for_llm(description="This is a very useful function")
            def my_function(a: Annotated[str, "description of a parameter"] = "a", b: int, c=3.14):
                 return a + str(b * c)
            ```

        """

        def _decorator(func_or_tool: Union[Tool, F]) -> Tool:
            """Decorator for registering a function to be used by an agent.

            Args:
                func: the function to be registered.

            Returns:
                The function to be registered, with the _description attribute set to the function description.

            Raises:
                ValueError: if the function description is not provided and not propagated by a previous decorator.

            """
            nonlocal name

            tool = Tool(func_or_tool=func_or_tool, name=name)
            chat_context = ChatContext(self)
            chat_context_params = {param: chat_context for param in tool._chat_context_param_names}

            self.register_function({tool.name: self._wrap_function(tool.func, chat_context_params)})

            return tool

        return _decorator

    def register_model_client(self, model_client_cls: ModelClient, **kwargs):
        """Register a model client.

        Args:
            model_client_cls: A custom client class that follows the Client interface
            **kwargs: The kwargs for the custom client class to be initialized with
        """
        self.client.register_model_client(model_client_cls, **kwargs)

    def register_hook(self, hookable_method: str, hook: Callable):
        """Registers a hook to be called by a hookable method, in order to add a capability to the agent.
        Registered hooks are kept in lists (one per hookable method), and are called in their order of registration.

        Args:
            hookable_method: A hookable method name implemented by ConversableAgent.
            hook: A method implemented by a subclass of AgentCapability.
        """
        assert hookable_method in self.hook_lists, f"{hookable_method} is not a hookable method."
        hook_list = self.hook_lists[hookable_method]
        assert hook not in hook_list, f"{hook} is already registered as a hook."
        hook_list.append(hook)

    def update_agent_state_before_reply(self, messages: list[dict]) -> None:
        """Calls any registered capability hooks to update the agent's state.
        Primarily used to update context variables.
        Will, potentially, modify the messages.
        """
        hook_list = self.hook_lists["update_agent_state"]

        # Call each hook (in order of registration) to process the messages.
        for hook in hook_list:
            hook(self, messages)

    def process_all_messages_before_reply(self, messages: list[dict]) -> list[dict]:
        """Calls any registered capability hooks to process all messages, potentially modifying the messages."""
        hook_list = self.hook_lists["process_all_messages_before_reply"]
        # If no hooks are registered, or if there are no messages to process, return the original message list.
        if len(hook_list) == 0 or messages is None:
            return messages

        # Call each hook (in order of registration) to process the messages.
        processed_messages = messages
        for hook in hook_list:
            processed_messages = hook(processed_messages)
        return processed_messages

    def process_last_received_message(self, messages: list[dict]) -> list[dict]:
        """Calls any registered capability hooks to use and potentially modify the text of the last message,
        as long as the last message is not a function call or exit command.
        """
        # If any required condition is not met, return the original message list.
        hook_list = self.hook_lists["process_last_received_message"]
        if len(hook_list) == 0:
            return messages  # No hooks registered.
        if messages is None:
            return None  # No message to process.
        if len(messages) == 0:
            return messages  # No message to process.
        last_message = messages[-1]
        if "function_call" in last_message:
            return messages  # Last message is a function call.
        if "context" in last_message:
            return messages  # Last message contains a context key.
        if "content" not in last_message:
            return messages  # Last message has no content.

        user_content = last_message["content"]
        if not isinstance(user_content, str) and not isinstance(user_content, list):
            # if the user_content is a string, it is for regular LLM
            # if the user_content is a list, it should follow the multimodal LMM format.
            return messages
        if user_content == "exit":
            return messages  # Last message is an exit command.

        # Call each hook (in order of registration) to process the user's message.
        processed_user_content = user_content
        for hook in hook_list:
            processed_user_content = hook(processed_user_content)

        if processed_user_content == user_content:
            return messages  # No hooks actually modified the user's message.

        # Replace the last user message with the expanded one.
        messages = messages.copy()
        messages[-1]["content"] = processed_user_content
        return messages

    def print_usage_summary(self, mode: Union[str, list[str]] = ["actual", "total"]) -> None:
        """Print the usage summary."""
        iostream = IOStream.get_default()
        if self.client is None:
            iostream.send(ConversableAgentUsageSummaryNoCostIncurredMessage(recipient=self))
        else:
            iostream.send(ConversableAgentUsageSummaryMessage(recipient=self))

        if self.client is not None:
            self.client.print_usage_summary(mode)

    def get_actual_usage(self) -> Union[None, dict[str, int]]:
        """Get the actual usage summary."""
        if self.client is None:
            return None
        else:
            return self.client.actual_usage_summary

    def get_total_usage(self) -> Union[None, dict[str, int]]:
        """Get the total usage summary."""
        if self.client is None:
            return None
        else:
            return self.client.total_usage_summary

    @contextmanager
    def _create_executor(
        self,
        executor_kwargs: Optional[dict[str, Any]] = None,
        tools: Optional[Union[Tool, Iterable[Tool]]] = None,
        agent_name: str = "executor",
        agent_human_input_mode: str = "NEVER",
    ) -> Generator["ConversableAgent", None, None]:
        """Creates a user proxy / tool executor agent.

        Note: Code execution is not enabled by default. Pass the code execution config into executor_kwargs, if needed.

        Args:
            executor_kwargs: agent's arguments.
            tools: tools to register for execution with the agent.
            agent_name: agent's name, defaults to 'executor'.
            agent_human_input_mode: agent's human input mode, defaults to 'NEVER'.
        """
        if executor_kwargs is None:
            executor_kwargs = {}
        if "is_termination_msg" not in executor_kwargs:
            executor_kwargs["is_termination_msg"] = lambda x: (x["content"] is not None) and "TERMINATE" in x["content"]

        executor = ConversableAgent(
            name=agent_name,
            human_input_mode=agent_human_input_mode,
            **executor_kwargs,
        )

        try:
            tools = [] if tools is None else tools
            tools = [tools] if isinstance(tools, Tool) else tools
            for tool in tools:
                tool.register_for_execution(executor)
                tool.register_for_llm(self)
            yield executor
        finally:
            if tools is not None:
                for tool in tools:
                    self.update_tool_signature(tool_sig=tool.tool_schema["function"]["name"], is_remove=True)

    def run(
        self,
        message: str,
        *,
        tools: Optional[Union[Tool, Iterable[Tool]]] = None,
        executor_kwargs: Optional[dict[str, Any]] = None,
        max_turns: Optional[int] = None,
        msg_to: Literal["agent", "user"] = "agent",
        clear_history: bool = False,
        user_input: bool = True,
    ) -> ChatResult:
        """Run a chat with the agent using the given message.

        A second agent will be created to represent the user, this agent will by known by the name 'user'. This agent does not have code execution enabled by default, if needed pass the code execution config in with the executor_kwargs parameter.

        The user can terminate the conversation when prompted or, if agent's reply contains 'TERMINATE', it will terminate.

        Args:
            message: the message to be processed.
            tools: the tools to be used by the agent.
            executor_kwargs: the keyword arguments for the executor.
            max_turns: maximum number of turns (a turn is equivalent to both agents having replied), defaults no None which means unlimited. The original message is included.
            msg_to: which agent is receiving the message and will be the first to reply, defaults to the agent.
            clear_history: whether to clear the chat history.
            user_input: the user will be asked for input at their turn.
        """
        with self._create_executor(
            executor_kwargs=executor_kwargs,
            tools=tools,
            agent_name="user",
            agent_human_input_mode="ALWAYS" if user_input else "NEVER",
        ) as executor:
            if msg_to == "agent":
                return executor.initiate_chat(self, message=message, clear_history=clear_history, max_turns=max_turns)
            else:
                return self.initiate_chat(executor, message=message, clear_history=clear_history, max_turns=max_turns)

    async def a_run(
        self,
        message: str,
        *,
        tools: Optional[Union[Tool, Iterable[Tool]]] = None,
        executor_kwargs: Optional[dict[str, Any]] = None,
        max_turns: Optional[int] = None,
        msg_to: Literal["agent", "user"] = "agent",
        clear_history: bool = False,
        user_input: bool = True,
    ) -> ChatResult:
        """Run a chat asynchronously with the agent using the given message.

        A second agent will be created to represent the user, this agent will by known by the name 'user'.

        The user can terminate the conversation when prompted or, if agent's reply contains 'TERMINATE', it will terminate.

        Args:
            message: the message to be processed.
            tools: the tools to be used by the agent.
            executor_kwargs: the keyword arguments for the executor.
            max_turns: maximum number of turns (a turn is equivalent to both agents having replied), defaults no None which means unlimited. The original message is included.
            msg_to: which agent is receiving the message and will be the first to reply, defaults to the agent.
            clear_history: whether to clear the chat history.
            user_input: the user will be asked for input at their turn.
        """
        with self._create_executor(
            executor_kwargs=executor_kwargs,
            tools=tools,
            agent_name="user",
            agent_human_input_mode="ALWAYS" if user_input else "NEVER",
        ) as executor:
            if msg_to == "agent":
                return await executor.a_initiate_chat(
                    self, message=message, clear_history=clear_history, max_turns=max_turns
                )
            else:
                return await self.a_initiate_chat(
                    executor, message=message, clear_history=clear_history, max_turns=max_turns
                )


@export_module("autogen")
def register_function(
    f: Callable[..., Any],
    *,
    caller: ConversableAgent,
    executor: ConversableAgent,
    name: Optional[str] = None,
    description: str,
) -> None:
    """Register a function to be proposed by an agent and executed for an executor.

    This function can be used instead of function decorators `@ConversationAgent.register_for_llm` and
    `@ConversationAgent.register_for_execution`.

    Args:
        f: the function to be registered.
        caller: the agent calling the function, typically an instance of ConversableAgent.
        executor: the agent executing the function, typically an instance of UserProxy.
        name: name of the function. If None, the function name will be used (default: None).
        description: description of the function. The description is used by LLM to decode whether the function
            is called. Make sure the description is properly describing what the function does or it might not be
            called by LLM when needed.

    """
    f = caller.register_for_llm(name=name, description=description)(f)
    executor.register_for_execution(name=name)(f)<|MERGE_RESOLUTION|>--- conflicted
+++ resolved
@@ -158,14 +158,11 @@
         chat_messages: Optional[dict[Agent, list[dict]]] = None,
         silent: Optional[bool] = None,
         context_variables: Optional[dict[str, Any]] = None,
-<<<<<<< HEAD
-        role_for_system_message: Literal["system", "user"] = "system",
-=======
         functions: Union[list[Callable], Callable] = None,
         update_agent_state_before_reply: Optional[
             Union[list[Union[Callable, UpdateSystemMessage]], Callable, UpdateSystemMessage]
         ] = None,
->>>>>>> 6d8114cb
+        role_for_system_message: Literal["system", "user"] = "system"
     ):
         """
         Args:
