--- conflicted
+++ resolved
@@ -1683,12 +1683,7 @@
             summary = sender._reflection_with_llm(
                 prompt, msg_list, llm_agent=agent, cache=summary_args.get("cache"), role=role
             )
-<<<<<<< HEAD
-        except BadRequestError as e:
-            # import traceback; traceback.print_exc()
-=======
         except Exception as e:
->>>>>>> 4eff5da9
             warnings.warn(
                 f"Cannot extract summary using reflection_with_llm: {e}. Using an empty str as summary.", UserWarning
             )
