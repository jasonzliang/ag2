# Copyright (c) 2023 - 2024, Owners of https://github.com/ag2ai
#
# SPDX-License-Identifier: Apache-2.0
#
# Portions derived from  https://github.com/microsoft/autogen are under the MIT License.
# SPDX-License-Identifier: MIT
from typing import Dict, List, Optional, Tuple, Union

from autogen import OpenAIWrapper
from autogen.agentchat import Agent, ConversableAgent
from autogen.agentchat.contrib.vectordb.utils import get_logger

logger = get_logger(__name__)

try:
    from llama_index.core.agent.runner.base import AgentRunner
    from llama_index.core.base.llms.types import ChatMessage
    from llama_index.core.chat_engine.types import AgentChatResponse
<<<<<<< HEAD
    from packaging import version
    from pydantic import BaseModel
    from pydantic import __version__ as pydantic_version

    # let's Avoid: AttributeError: type object 'Config' has no attribute 'copy'
    if version.parse(pydantic_version) >= version.parse("2.0.0"):
        from pydantic import ConfigDict

        Config = ConfigDict(arbitrary_types_allowed=True)
    else:

        class Config:
            arbitrary_types_allowed = True
=======
    from pydantic import BaseModel
>>>>>>> 321e833d

    # Add Pydantic configuration to allow arbitrary types
    # Added to mitigate PydanticSchemaGenerationError
    class Config:
        arbitrary_types_allowed = True

    BaseModel.model_config = Config

except ImportError as e:
    logger.fatal("Failed to import llama-index. Try running 'pip install llama-index'")
    raise e


class LLamaIndexConversableAgent(ConversableAgent):
    def __init__(
        self,
        name: str,
        llama_index_agent: AgentRunner,
        description: Optional[str] = None,
        **kwargs,
    ):
        """
        Args:
            name (str): agent name.
            llama_index_agent (AgentRunner): llama index agent.
                Please override this attribute if you want to reprogram the agent.
            description (str): a short description of the agent. This description is used by other agents
                (e.g. the GroupChatManager) to decide when to call upon this agent.
            **kwargs (dict): Please refer to other kwargs in
                [ConversableAgent](../conversable_agent#__init__).
        """

        if llama_index_agent is None:
            raise ValueError("llama_index_agent must be provided")

        if description is None or description.isspace():
            raise ValueError("description must be provided")

        super().__init__(
            name,
            description=description,
            **kwargs,
        )

        self._llama_index_agent = llama_index_agent

        # Override the `generate_oai_reply`
        self.replace_reply_func(ConversableAgent.generate_oai_reply, LLamaIndexConversableAgent._generate_oai_reply)

        self.replace_reply_func(ConversableAgent.a_generate_oai_reply, LLamaIndexConversableAgent._a_generate_oai_reply)

    def _generate_oai_reply(
        self,
        messages: Optional[List[Dict]] = None,
        sender: Optional[Agent] = None,
        config: Optional[OpenAIWrapper] = None,
    ) -> Tuple[bool, Union[str, Dict, None]]:
        """Generate a reply using autogen.oai."""
        user_message, history = self._extract_message_and_history(messages=messages, sender=sender)

        chatResponse: AgentChatResponse = self._llama_index_agent.chat(message=user_message, chat_history=history)

        extracted_response = chatResponse.response

        return (True, extracted_response)

    async def _a_generate_oai_reply(
        self,
        messages: Optional[List[Dict]] = None,
        sender: Optional[Agent] = None,
        config: Optional[OpenAIWrapper] = None,
    ) -> Tuple[bool, Union[str, Dict, None]]:
        """Generate a reply using autogen.oai."""
        user_message, history = self._extract_message_and_history(messages=messages, sender=sender)

        chatResponse: AgentChatResponse = await self._llama_index_agent.achat(
            message=user_message, chat_history=history
        )

        extracted_response = chatResponse.response

        return (True, extracted_response)

    def _extract_message_and_history(
        self, messages: Optional[List[Dict]] = None, sender: Optional[Agent] = None
    ) -> Tuple[str, List[ChatMessage]]:
        """Extract the message and history from the messages."""
        if not messages:
            messages = self._oai_messages[sender]

        if not messages:
            return "", []

        message = messages[-1].get("content", "")

        history = messages[:-1]
        history_messages: List[ChatMessage] = []
        for history_message in history:
            content = history_message.get("content", "")
            role = history_message.get("role", "user")
            if role:
                if role == "user" or role == "assistant":
                    history_messages.append(ChatMessage(content=content, role=role, additional_kwargs={}))
        return message, history_messages<|MERGE_RESOLUTION|>--- conflicted
+++ resolved
@@ -16,10 +16,6 @@
     from llama_index.core.agent.runner.base import AgentRunner
     from llama_index.core.base.llms.types import ChatMessage
     from llama_index.core.chat_engine.types import AgentChatResponse
-<<<<<<< HEAD
-    from packaging import version
-    from pydantic import BaseModel
-    from pydantic import __version__ as pydantic_version
 
     # let's Avoid: AttributeError: type object 'Config' has no attribute 'copy'
     if version.parse(pydantic_version) >= version.parse("2.0.0"):
@@ -30,15 +26,9 @@
 
         class Config:
             arbitrary_types_allowed = True
-=======
-    from pydantic import BaseModel
->>>>>>> 321e833d
 
     # Add Pydantic configuration to allow arbitrary types
     # Added to mitigate PydanticSchemaGenerationError
-    class Config:
-        arbitrary_types_allowed = True
-
     BaseModel.model_config = Config
 
 except ImportError as e:
