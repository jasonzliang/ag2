# Copyright (c) 2023 - 2025, AG2ai, Inc., AG2ai open-source projects maintainers and core contributors
#
# SPDX-License-Identifier: Apache-2.0
#
# Portions derived from  https://github.com/microsoft/autogen are under the MIT License.
# SPDX-License-Identifier: MIT
from __future__ import annotations

import inspect
import json
import logging
import re
import sys
import uuid
import warnings
from collections.abc import Callable
from functools import lru_cache
from typing import Any, Literal

from pydantic import BaseModel, Field, HttpUrl
from pydantic.type_adapter import TypeAdapter

from ..cache import Cache
from ..doc_utils import export_module
from ..events.client_events import StreamEvent, UsageSummaryEvent
from ..exception_utils import ModelToolNotSupportedError
from ..import_utils import optional_import_block, require_optional_import
from ..io.base import IOStream
from ..llm_config import ModelClient
from ..llm_config.entry import LLMConfigEntry, LLMConfigEntryDict
from ..logger.logger_utils import get_current_ts
from ..runtime_logging import log_chat_completion, log_new_client, log_new_wrapper, logging_enabled
from ..token_count_utils import count_token
from .client_utils import FormatterProtocol, logging_formatter
from .openai_utils import OAI_PRICE1K, get_key, is_valid_api_key

TOOL_ENABLED = False
with optional_import_block() as openai_result:
    import openai

if openai_result.is_successful:
    # raises exception if openai>=1 is installed and something is wrong with imports
    from openai import APIError, APITimeoutError, AzureOpenAI, OpenAI
    from openai import __version__ as openai_version
    from openai.lib._parsing._completions import type_to_response_format_param
    from openai.types.chat import ChatCompletion
    from openai.types.chat.chat_completion import ChatCompletionMessage, Choice  # type: ignore [attr-defined]
    from openai.types.chat.chat_completion_chunk import (
        ChoiceDeltaFunctionCall,
        ChoiceDeltaToolCall,
        ChoiceDeltaToolCallFunction,
    )
    from openai.types.completion import Completion
    from openai.types.completion_usage import CompletionUsage

    from autogen.oai.openai_responses import OpenAIResponsesClient

    if openai.__version__ >= "1.1.0":
        TOOL_ENABLED = True
    ERROR = None
    from openai.lib._pydantic import _ensure_strict_json_schema
else:
    ERROR: ImportError | None = ImportError("Please install openai>=1 and diskcache to use autogen.OpenAIWrapper.")

    # OpenAI = object
    # AzureOpenAI = object

with optional_import_block() as cerebras_result:
    from cerebras.cloud.sdk import (  # noqa
        AuthenticationError as cerebras_AuthenticationError,
        InternalServerError as cerebras_InternalServerError,
        RateLimitError as cerebras_RateLimitError,
    )

    from .cerebras import CerebrasClient

if cerebras_result.is_successful:
    cerebras_import_exception: ImportError | None = None
else:
    cerebras_AuthenticationError = cerebras_InternalServerError = cerebras_RateLimitError = Exception  # noqa: N816
    cerebras_import_exception = ImportError("cerebras_cloud_sdk not found")

with optional_import_block() as gemini_result:
    from google.api_core.exceptions import (  # noqa
        InternalServerError as gemini_InternalServerError,
        ResourceExhausted as gemini_ResourceExhausted,
    )

    from .gemini import GeminiClient

if gemini_result.is_successful:
    gemini_import_exception: ImportError | None = None
else:
    gemini_InternalServerError = gemini_ResourceExhausted = Exception  # noqa: N816
    gemini_import_exception = ImportError("google-genai not found")

with optional_import_block() as anthropic_result:
    from anthropic import (  # noqa
        InternalServerError as anthorpic_InternalServerError,
        RateLimitError as anthorpic_RateLimitError,
    )

    from .anthropic import AnthropicClient

if anthropic_result.is_successful:
    anthropic_import_exception: ImportError | None = None
else:
    anthorpic_InternalServerError = anthorpic_RateLimitError = Exception  # noqa: N816
    anthropic_import_exception = ImportError("anthropic not found")

with optional_import_block() as mistral_result:
    from mistralai.models import (  # noqa
        HTTPValidationError as mistral_HTTPValidationError,
        SDKError as mistral_SDKError,
    )

    from .mistral import MistralAIClient

if mistral_result.is_successful:
    mistral_import_exception: ImportError | None = None
else:
    mistral_SDKError = mistral_HTTPValidationError = Exception  # noqa: N816
    mistral_import_exception = ImportError("mistralai not found")

with optional_import_block() as together_result:
    from together.error import TogetherException as together_TogetherException

    from .together import TogetherClient

if together_result.is_successful:
    together_import_exception: ImportError | None = None
else:
    together_TogetherException = Exception  # noqa: N816
    together_import_exception = ImportError("together not found")

with optional_import_block() as groq_result:
    from groq import (  # noqa
        APIConnectionError as groq_APIConnectionError,
        InternalServerError as groq_InternalServerError,
        RateLimitError as groq_RateLimitError,
    )

    from .groq import GroqClient

if groq_result.is_successful:
    groq_import_exception: ImportError | None = None
else:
    groq_InternalServerError = groq_RateLimitError = groq_APIConnectionError = Exception  # noqa: N816
    groq_import_exception = ImportError("groq not found")

with optional_import_block() as cohere_result:
    from cohere.errors import (  # noqa
        InternalServerError as cohere_InternalServerError,
        ServiceUnavailableError as cohere_ServiceUnavailableError,
        TooManyRequestsError as cohere_TooManyRequestsError,
    )

    from .cohere import CohereClient

if cohere_result.is_successful:
    cohere_import_exception: ImportError | None = None
else:
    cohere_InternalServerError = cohere_TooManyRequestsError = cohere_ServiceUnavailableError = Exception  # noqa: N816
    cohere_import_exception = ImportError("cohere not found")

with optional_import_block() as ollama_result:
    from ollama import (  # noqa
        RequestError as ollama_RequestError,
        ResponseError as ollama_ResponseError,
    )

    from .ollama import OllamaClient

if ollama_result.is_successful:
    ollama_import_exception: ImportError | None = None
else:
    ollama_RequestError = ollama_ResponseError = Exception  # noqa: N816
    ollama_import_exception = ImportError("ollama not found")

with optional_import_block() as bedrock_result:
    from botocore.exceptions import (  # noqa
        BotoCoreError as bedrock_BotoCoreError,
        ClientError as bedrock_ClientError,
    )

    from .bedrock import BedrockClient

if bedrock_result.is_successful:
    bedrock_import_exception: ImportError | None = None
else:
    bedrock_BotoCoreError = bedrock_ClientError = Exception  # noqa: N816
    bedrock_import_exception = ImportError("botocore not found")

logger = logging.getLogger(__name__)
if not logger.handlers:
    # Add the console handler.
    _ch = logging.StreamHandler(stream=sys.stdout)
    _ch.setFormatter(logging_formatter)
    logger.addHandler(_ch)

LEGACY_DEFAULT_CACHE_SEED = 41
LEGACY_CACHE_DIR = ".cache"
OPEN_API_BASE_URL_PREFIX = "https://api.openai.com"

OPENAI_FALLBACK_KWARGS = {
    "api_key",
    "organization",
    "project",
    "base_url",
    "websocket_base_url",
    "timeout",
    "max_retries",
    "default_headers",
    "default_query",
    "http_client",
    "_strict_response_validation",
    "webhook_secret",
}

AOPENAI_FALLBACK_KWARGS = {
    "azure_endpoint",
    "azure_deployment",
    "api_version",
    "api_key",
    "azure_ad_token",
    "azure_ad_token_provider",
    "organization",
    "websocket_base_url",
    "timeout",
    "max_retries",
    "default_headers",
    "default_query",
    "http_client",
    "_strict_response_validation",
    "base_url",
    "project",
    "webhook_secret",
}


@lru_cache(maxsize=128)
def log_cache_seed_value(cache_seed_value: str | int, client: ModelClient) -> None:
    logger.debug(f"Using cache with seed value {cache_seed_value} for client {client.__class__.__name__}")


class OpenAIEntryDict(LLMConfigEntryDict, total=False):
    api_type: Literal["openai"]

    price: list[float] | None
    tool_choice: Literal["none", "auto", "required"] | None
    user: str | None
    stream: bool
    verbosity: Literal["low", "medium", "high"] | None
    extra_body: dict[str, Any] | None
    reasoning_effort: Literal["low", "minimal", "medium", "high"] | None
    max_completion_tokens: int | None


class OpenAILLMConfigEntry(LLMConfigEntry):
    api_type: Literal["openai"] = "openai"

    price: list[float] | None = Field(default=None, min_length=2, max_length=2)
    tool_choice: Literal["none", "auto", "required"] | None = None
    user: str | None = None
    stream: bool = False
    verbosity: Literal["low", "medium", "high"] | None = None
    #   The extra_body parameter flows from OpenAILLMConfigEntry to the LLM request through this path:
    #   1. Config Definition: extra_body is defined in OpenAILLMConfigEntry (autogen/oai/client.py:248)
    #   2. Parameter Classification: It's classified as an OpenAI client parameter (not AG2-specific) via the openai_kwargs property (autogen/oai/client.py:752-758)
    #   3. Request Separation: In _separate_create_config() (autogen/oai/client.py:842), extra_body goes into create_config since it's not in the extra_kwargs set.
    #   4. API Call: The create_config becomes params and gets passed directly to OpenAI's create() method via **params (autogen/oai/client.py:551,658)
    extra_body: dict[str, Any] | None = (
        None  # For VLLM - See here: https://docs.vllm.ai/en/latest/serving/openai_compatible_server.html#extra-parameters
    )
    # reasoning models - see: https://platform.openai.com/docs/api-reference/chat/create#chat-create-reasoning_effort
    reasoning_effort: Literal["low", "minimal", "medium", "high"] | None = None
    max_completion_tokens: int | None = None

    def create_client(self) -> ModelClient:
        raise NotImplementedError("create_client method must be implemented in the derived class.")


class AzureOpenAIEntryDict(LLMConfigEntryDict, total=False):
    api_type: Literal["azure"]

    azure_ad_token_provider: str | Callable[[], str] | None
    stream: bool
    tool_choice: Literal["none", "auto", "required"] | None
    user: str | None
    reasoning_effort: Literal["low", "minimal", "medium", "high"] | None
    max_completion_tokens: int | None


class AzureOpenAILLMConfigEntry(LLMConfigEntry):
    api_type: Literal["azure"] = "azure"

    azure_ad_token_provider: str | Callable[[], str] | None = None
    stream: bool = False
    tool_choice: Literal["none", "auto", "required"] | None = None
    user: str | None = None
    # reasoning models - see:
    # - https://learn.microsoft.com/en-us/azure/ai-services/openai/how-to/reasoning
    # - https://learn.microsoft.com/en-us/azure/ai-services/openai/reference-preview
    reasoning_effort: Literal["low", "minimal", "medium", "high"] | None = None
    max_completion_tokens: int | None = None

    def create_client(self) -> ModelClient:
        raise NotImplementedError


class DeepSeekEntyDict(LLMConfigEntryDict, total=False):
    api_type: Literal["deepseek"]

    base_url: HttpUrl
    stream: bool
    tool_choice: Literal["none", "auto", "required"] | None


class DeepSeekLLMConfigEntry(LLMConfigEntry):
    api_type: Literal["deepseek"] = "deepseek"

    temperature: float | None = Field(default=None, ge=0.0, le=1.0)
    top_p: float | None = Field(None, ge=0.0, le=1.0)
    max_tokens: int = Field(8192, ge=1, le=8192)

    base_url: HttpUrl = HttpUrl("https://api.deepseek.com/v1")
    stream: bool = False
    tool_choice: Literal["none", "auto", "required"] | None = None

    def create_client(self) -> None:  # type: ignore [override]
        raise NotImplementedError("DeepSeekLLMConfigEntry.create_client is not implemented.")


class PlaceHolderClient:
    def __init__(self, config):
        self.config = config


@require_optional_import("openai>=1.66.2", "openai")
class OpenAIClient:
    """Follows the Client protocol and wraps the OpenAI client."""

    def __init__(self, client: OpenAI | AzureOpenAI, response_format: BaseModel | dict[str, Any] | None = None):
        self._oai_client = client
        self.response_format = response_format
        if (
            not isinstance(client, openai.AzureOpenAI)
            and str(client.base_url).startswith(OPEN_API_BASE_URL_PREFIX)
            and not is_valid_api_key(self._oai_client.api_key)
        ):
            logger.warning(
                "The API key specified is not a valid OpenAI format; it won't work with the OpenAI-hosted model."
            )

    def message_retrieval(self, response: ChatCompletion | Completion) -> list[str] | list[ChatCompletionMessage]:
        """Retrieve the messages from the response.

        Args:
            response (ChatCompletion | Completion): The response from openai.


        Returns:
            The message from the response.
        """
        choices = response.choices
        if isinstance(response, Completion):
            return [choice.text for choice in choices]  # type: ignore [union-attr]

        def _format_content(content: str) -> str:
            return (
                self.response_format.model_validate_json(content).format()
                if isinstance(self.response_format, FormatterProtocol)
                else content
            )

        if TOOL_ENABLED:
            return [  # type: ignore [return-value]
                (
                    choice.message  # type: ignore [union-attr]
                    if choice.message.function_call is not None or choice.message.tool_calls is not None  # type: ignore [union-attr]
                    else _format_content(choice.message.content)
                )  # type: ignore [union-attr]
                for choice in choices
            ]
        else:
            return [  # type: ignore [return-value]
                choice.message if choice.message.function_call is not None else _format_content(choice.message.content)  # type: ignore [union-attr]
                for choice in choices
            ]

    @staticmethod
    def _is_agent_name_error_message(message: str) -> bool:
        pattern = re.compile(r"Invalid 'messages\[\d+\]\.name': string does not match pattern.")
        return bool(pattern.match(message))

    @staticmethod
    def _move_system_message_to_beginning(messages: list[dict[str, Any]]) -> None:
        for msg in messages:
            if msg["role"] == "system":
                messages.insert(0, messages.pop(messages.index(msg)))
                break

    @staticmethod
    def _patch_messages_for_deepseek_reasoner(**kwargs: Any) -> Any:
        if (
            "model" not in kwargs
            or kwargs["model"] != "deepseek-reasoner"
            or "messages" not in kwargs
            or len(kwargs["messages"]) == 0
        ):
            return kwargs

        # The system message of deepseek-reasoner must be put on the beginning of the message sequence.
        OpenAIClient._move_system_message_to_beginning(kwargs["messages"])

        new_messages = []
        previous_role = None
        for message in kwargs["messages"]:
            if "role" in message:
                current_role = message["role"]

                # This model requires alternating roles
                if current_role == previous_role:
                    # Swap the role
                    if current_role == "user":
                        message["role"] = "assistant"
                    elif current_role == "assistant":
                        message["role"] = "user"

                previous_role = message["role"]

            new_messages.append(message)

        # The last message of deepseek-reasoner must be a user message
        # , or an assistant message with prefix mode on (but this is supported only for beta api)
        if new_messages[-1]["role"] != "user":
            new_messages.append({"role": "user", "content": "continue"})

        kwargs["messages"] = new_messages

        return kwargs

    @staticmethod
    def _handle_openai_bad_request_error(func: Callable[..., Any]) -> Callable[..., Any]:
        def wrapper(*args: Any, **kwargs: Any):
            try:
                kwargs = OpenAIClient._patch_messages_for_deepseek_reasoner(**kwargs)
                return func(*args, **kwargs)
            except openai.BadRequestError as e:
                response_json = e.response.json()
                # Check if the error message is related to the agent name. If so, raise a ValueError with a more informative message.
                if (
                    "error" in response_json
                    and "message" in response_json["error"]
                    and OpenAIClient._is_agent_name_error_message(response_json["error"]["message"])
                ):
                    error_message = (
                        f"This error typically occurs when the agent name contains invalid characters, such as spaces or special symbols.\n"
                        "Please ensure that your agent name follows the correct format and doesn't include any unsupported characters.\n"
                        "Check the agent name and try again.\n"
                        f"Here is the full BadRequestError from openai:\n{e.message}."
                    )
                    raise ValueError(error_message)

                raise e

        return wrapper

    @staticmethod
    def _convert_system_role_to_user(messages: list[dict[str, Any]]) -> None:
        for msg in messages:
            if msg.get("role", "") == "system":
                msg["role"] = "user"

    def create(self, params: dict[str, Any]) -> ChatCompletion:
        """Create a completion for a given config using openai's client.

        Args:
            params: The params for the completion.

        Returns:
            The completion.
        """
        iostream = IOStream.get_default()

        if self.response_format is not None or "response_format" in params:

            def _create_or_parse(*args, **kwargs):
                if "stream" in kwargs:
                    kwargs.pop("stream")

                if (
                    isinstance(kwargs["response_format"], dict)
                    and kwargs["response_format"].get("type") != "json_object"
                ):
                    kwargs["response_format"] = {
                        "type": "json_schema",
                        "json_schema": {
                            "schema": _ensure_strict_json_schema(
                                kwargs["response_format"], path=(), root=kwargs["response_format"]
                            ),
                            "name": "response_format",
                            "strict": True,
                        },
                    }
                else:
                    kwargs["response_format"] = type_to_response_format_param(
                        self.response_format or params["response_format"]
                    )

                return self._oai_client.chat.completions.create(*args, **kwargs)

            create_or_parse = _create_or_parse
        else:
            completions = self._oai_client.chat.completions if "messages" in params else self._oai_client.completions  # type: ignore [attr-defined]
            create_or_parse = completions.create
        # Wrap _create_or_parse with exception handling
        create_or_parse = OpenAIClient._handle_openai_bad_request_error(create_or_parse)

        # needs to be updated when the o3 is released to generalize
        is_o1 = "model" in params and params["model"].startswith("o1")

        is_mistral = "model" in params and "mistral" in params["model"]
        if is_mistral:
            OpenAIClient._convert_system_role_to_user(params["messages"])

        # If streaming is enabled and has messages, then iterate over the chunks of the response.
        if params.get("stream", False) and "messages" in params and not is_o1:
            response_contents = [""] * params.get("n", 1)
            finish_reasons = [""] * params.get("n", 1)
            completion_tokens = 0

            # Prepare for potential function call
            full_function_call: dict[str, Any] | None = None
            full_tool_calls: list[dict[str, Any] | None] | None = None

            # Send the chat completion request to OpenAI's API and process the response in chunks
            for chunk in create_or_parse(**params):
                if chunk.choices:
                    for choice in chunk.choices:
                        content = choice.delta.content
                        tool_calls_chunks = choice.delta.tool_calls
                        finish_reasons[choice.index] = choice.finish_reason

                        # todo: remove this after function calls are removed from the API
                        # the code should work regardless of whether function calls are removed or not, but test_chat_functions_stream should fail
                        # begin block
                        function_call_chunk = (
                            choice.delta.function_call if hasattr(choice.delta, "function_call") else None
                        )
                        # Handle function call
                        if function_call_chunk:
                            # Handle function call
                            if function_call_chunk:
                                full_function_call, completion_tokens = OpenAIWrapper._update_function_call_from_chunk(
                                    function_call_chunk, full_function_call, completion_tokens
                                )
                            if not content:
                                continue
                        # end block

                        # Handle tool calls
                        if tool_calls_chunks:
                            for tool_calls_chunk in tool_calls_chunks:
                                # the current tool call to be reconstructed
                                ix = tool_calls_chunk.index
                                if full_tool_calls is None:
                                    full_tool_calls = []
                                if ix >= len(full_tool_calls):
                                    # in case ix is not sequential
                                    full_tool_calls = full_tool_calls + [None] * (ix - len(full_tool_calls) + 1)

                                full_tool_calls[ix], completion_tokens = OpenAIWrapper._update_tool_calls_from_chunk(
                                    tool_calls_chunk, full_tool_calls[ix], completion_tokens
                                )
                                if not content:
                                    continue

                        # End handle tool calls

                        # If content is present, print it to the terminal and update response variables
                        if content is not None:
                            iostream.send(StreamEvent(content=content))
                            response_contents[choice.index] += content
                            completion_tokens += 1
                        else:
                            pass

            # Prepare the final ChatCompletion object based on the accumulated data
            model = chunk.model.replace("gpt-35", "gpt-3.5")  # hack for Azure API
            prompt_tokens = count_token(params["messages"], model)
            response = ChatCompletion(
                id=chunk.id,
                model=chunk.model,
                created=chunk.created,
                object="chat.completion",
                choices=[],
                usage=CompletionUsage(
                    prompt_tokens=prompt_tokens,
                    completion_tokens=completion_tokens,
                    total_tokens=prompt_tokens + completion_tokens,
                ),
            )
            for i in range(len(response_contents)):
                if openai_version >= "1.5":  # pragma: no cover
                    # OpenAI versions 1.5.0 and above
                    choice = Choice(
                        index=i,
                        finish_reason=finish_reasons[i],
                        message=ChatCompletionMessage(
                            role="assistant",
                            content=response_contents[i],
                            function_call=full_function_call,
                            tool_calls=full_tool_calls,
                        ),
                        logprobs=None,
                    )
                else:
                    # OpenAI versions below 1.5.0
                    choice = Choice(  # type: ignore [call-arg]
                        index=i,
                        finish_reason=finish_reasons[i],
                        message=ChatCompletionMessage(
                            role="assistant",
                            content=response_contents[i],
                            function_call=full_function_call,
                            tool_calls=full_tool_calls,
                        ),
                    )

                response.choices.append(choice)
        else:
            # If streaming is not enabled, send a regular chat completion request
            params = params.copy()
            if is_o1:
                # add a warning that model does not support stream
                if params.get("stream", False):
                    warnings.warn(
                        f"The {params.get('model')} model does not support streaming. The stream will be set to False."
                    )
                if params.get("tools", False):
                    raise ModelToolNotSupportedError(params.get("model"))
                self._process_reasoning_model_params(params)
            params["stream"] = False
            # import pprint; pprint.pprint(params)
            response = create_or_parse(**params)
            # remove the system_message from the response and add it in the prompt at the start.
            if is_o1:
                for msg in params["messages"]:
                    if msg["role"] == "user" and msg["content"].startswith("System message: "):
                        msg["role"] = "system"
                        msg["content"] = msg["content"][len("System message: ") :]

        return response

    def _process_reasoning_model_params(self, params: dict[str, Any]) -> None:
        """Cater for the reasoning model (o1, o3..) parameters
        please refer: https://platform.openai.com/docs/guides/reasoning#limitations
        """
        # Unsupported parameters
        unsupported_params = [
            "temperature",
            "top_p",
            "frequency_penalty",
            "presence_penalty",
            "logprobs",
            "top_logprobs",
            "logit_bias",
        ]
        model_name = params.get("model")
        for param in unsupported_params:
            if param in params:
                warnings.warn(f"`{param}` is not supported with {model_name} model and will be ignored.")
                params.pop(param)
        # Replace max_tokens with max_completion_tokens as reasoning tokens are now factored in
        # and max_tokens isn't valid
        if "max_tokens" in params:
            params["max_completion_tokens"] = params.pop("max_tokens")

        # TODO - When o1-mini and o1-preview point to newer models (e.g. 2024-12-...), remove them from this list but leave the 2024-09-12 dated versions
        system_not_allowed = model_name in ("o1-mini", "o1-preview", "o1-mini-2024-09-12", "o1-preview-2024-09-12")

        if "messages" in params and system_not_allowed:
            # o1-mini (2024-09-12) and o1-preview (2024-09-12) don't support role='system' messages, only 'user' and 'assistant'
            # replace the system messages with user messages preappended with "System message: "
            for msg in params["messages"]:
                if msg["role"] == "system":
                    msg["role"] = "user"
                    msg["content"] = f"System message: {msg['content']}"

    def cost(self, response: ChatCompletion | Completion) -> float:
        """Calculate the cost of the response."""
        model = response.model
        if model not in OAI_PRICE1K:
            # log warning that the model is not found
            logger.warning(
                f'Model {model} is not found. The cost will be 0. In your config_list, add field {{"price" : [prompt_price_per_1k, completion_token_price_per_1k]}} for customized pricing.'
            )
            return 0

        n_input_tokens = response.usage.prompt_tokens if response.usage is not None else 0  # type: ignore [union-attr]
        n_output_tokens = response.usage.completion_tokens if response.usage is not None else 0  # type: ignore [union-attr]
        if n_output_tokens is None:
            n_output_tokens = 0
        tmp_price1K = OAI_PRICE1K[model]  # noqa: N806
        # First value is input token rate, second value is output token rate
        if isinstance(tmp_price1K, tuple):
            return (tmp_price1K[0] * n_input_tokens + tmp_price1K[1] * n_output_tokens) / 1000  # type: ignore [no-any-return]
        return tmp_price1K * (n_input_tokens + n_output_tokens) / 1000  # type: ignore [operator]

    @staticmethod
    def get_usage(response: ChatCompletion | Completion) -> dict:
        return {
            "prompt_tokens": response.usage.prompt_tokens if response.usage is not None else 0,
            "completion_tokens": response.usage.completion_tokens if response.usage is not None else 0,
            "total_tokens": response.usage.total_tokens if response.usage is not None else 0,
            "cost": response.cost if hasattr(response, "cost") else 0,
            "model": response.model,
        }


@export_module("autogen")
class OpenAIWrapper:
    """A wrapper class for openai client."""

    extra_kwargs = {
        "agent",
        "cache",
        "cache_seed",
        "filter_func",
        "allow_format_str_template",
        "context",
        "api_version",
        "api_type",
        "tags",
        "price",
    }

    @property
    def openai_kwargs(self) -> set[str]:
        if openai_result.is_successful:
            return set(inspect.getfullargspec(OpenAI.__init__).kwonlyargs) | set(
                inspect.getfullargspec(AzureOpenAI.__init__).kwonlyargs
            )
        else:
            return OPENAI_FALLBACK_KWARGS | AOPENAI_FALLBACK_KWARGS

    total_usage_summary: dict[str, Any] | None = None
    actual_usage_summary: dict[str, Any] | None = None

    def __init__(
        self,
        *,
<<<<<<< HEAD
        config_list: Optional[list[dict[str, Any]]] = None,
        use_cache: Optional[bool] = False,
=======
        config_list: list[dict[str, Any]] | None = None,
>>>>>>> 554c4627
        **base_config: Any,
    ):
        """Initialize the OpenAIWrapper.

        Args:
            config_list: a list of config dicts to override the base_config.
                They can contain additional kwargs as allowed in the [create](https://docs.ag2.ai/latest/docs/api-reference/autogen/OpenAIWrapper/#autogen.OpenAIWrapper.create) method. E.g.,

                ```python
                    config_list = [
                        {
                            "model": "gpt-4",
                            "api_key": os.environ.get("AZURE_OPENAI_API_KEY"),
                            "api_type": "azure",
                            "base_url": os.environ.get("AZURE_OPENAI_API_BASE"),
                            "api_version": "2024-02-01",
                        },
                        {
                            "model": "gpt-3.5-turbo",
                            "api_key": os.environ.get("OPENAI_API_KEY"),
                            "base_url": "https://api.openai.com/v1",
                        },
                        {
                            "model": "llama-7B",
                            "base_url": "http://127.0.0.1:8080",
                        },
                    ]
                ```

            base_config: base config. It can contain both keyword arguments for openai client
                and additional kwargs.
                When using OpenAI or Azure OpenAI endpoints, please specify a non-empty 'model' either in `base_config` or in each config of `config_list`.
        """
        if logging_enabled():
            log_new_wrapper(self, locals())
        self.use_cache = use_cache
        openai_config, extra_kwargs = self._separate_openai_config(base_config)
        # It's OK if "model" is not provided in base_config or config_list
        # Because one can provide "model" at `create` time.

        self._clients: list[ModelClient] = []
        self._config_list: list[dict[str, Any]] = []

        # Determine routing_method from base_config only.
        self.routing_method = base_config.get("routing_method") or "fixed_order"
        self._round_robin_index = 0

        # Remove routing_method from extra_kwargs after it has been used to set self.routing_method
        # This ensures it's not part of the individual client configurations that are based on extra_kwargs.
        extra_kwargs.pop("routing_method", None)

        if config_list:
            config_list = [config.copy() for config in config_list]  # make a copy before modifying
            for config_item in config_list:
                self._register_default_client(config_item, openai_config)
                # Construct current_config_extra_kwargs using the cleaned extra_kwargs
                # (which doesn't have routing_method from base_config)
                # and specific non-openai kwargs from config_item.
                config_item_specific_extras = {k: v for k, v in config_item.items() if k not in self.openai_kwargs}
                self._config_list.append({**extra_kwargs, **config_item_specific_extras})
        else:
            # For a single config passed via base_config (already in extra_kwargs)
            self._register_default_client(extra_kwargs, openai_config)
            # extra_kwargs has already had routing_method popped.
            self._config_list = [extra_kwargs]

        self.wrapper_id = id(self)

    def _separate_openai_config(self, config: dict[str, Any]) -> tuple[dict[str, Any], dict[str, Any]]:
        """Separate the config into openai_config and extra_kwargs."""
        openai_config = {k: v for k, v in config.items() if k in self.openai_kwargs}
        extra_kwargs = {k: v for k, v in config.items() if k not in self.openai_kwargs}
        return openai_config, extra_kwargs

    def _separate_create_config(self, config: dict[str, Any]) -> tuple[dict[str, Any], dict[str, Any]]:
        """Separate the config into create_config and extra_kwargs."""
        create_config = {k: v for k, v in config.items() if k not in self.extra_kwargs}
        extra_kwargs = {k: v for k, v in config.items() if k in self.extra_kwargs}
        return create_config, extra_kwargs

    def _configure_azure_openai(self, config: dict[str, Any], openai_config: dict[str, Any]) -> None:
        openai_config["azure_deployment"] = openai_config.get("azure_deployment", config.get("model"))
        openai_config["azure_endpoint"] = openai_config.get("azure_endpoint", openai_config.pop("base_url", None))

        # Create a default Azure token provider if requested
        if openai_config.get("azure_ad_token_provider") == "DEFAULT":
            import azure.identity

            openai_config["azure_ad_token_provider"] = azure.identity.get_bearer_token_provider(
                azure.identity.DefaultAzureCredential(), "https://cognitiveservices.azure.com/.default"
            )

    def _configure_openai_config_for_bedrock(self, config: dict[str, Any], openai_config: dict[str, Any]) -> None:
        """Update openai_config with AWS credentials from config."""
        required_keys = ["aws_access_key", "aws_secret_key", "aws_region"]
        optional_keys = ["aws_session_token", "aws_profile_name"]
        for key in required_keys:
            if key in config:
                openai_config[key] = config[key]
        for key in optional_keys:
            if key in config:
                openai_config[key] = config[key]

    def _configure_openai_config_for_vertextai(self, config: dict[str, Any], openai_config: dict[str, Any]) -> None:
        """Update openai_config with Google credentials from config."""
        required_keys = ["gcp_project_id", "gcp_region", "gcp_auth_token"]
        for key in required_keys:
            if key in config:
                openai_config[key] = config[key]

    def _configure_openai_config_for_gemini(self, config: dict[str, Any], openai_config: dict[str, Any]) -> None:
        """Update openai_config with additional gemini genai configs."""
        optional_keys = ["proxy"]
        for key in optional_keys:
            if key in config:
                openai_config[key] = config[key]

    def _register_default_client(self, config: dict[str, Any], openai_config: dict[str, Any]) -> None:
        """Create a client with the given config to override openai_config,
        after removing extra kwargs.

        For Azure models/deployment names there's a convenience modification of model removing dots in
        the it's value (Azure deployment names can't have dots). I.e. if you have Azure deployment name
        "gpt-35-turbo" and define model "gpt-3.5-turbo" in the config the function will remove the dot
        from the name and create a client that connects to "gpt-35-turbo" Azure deployment.
        """
        openai_config = {**openai_config, **{k: v for k, v in config.items() if k in self.openai_kwargs}}
        api_type = config.get("api_type")
        model_client_cls_name = config.get("model_client_cls")
        response_format = config.get("response_format")
        if model_client_cls_name is not None:
            # a config for a custom client is set
            # adding placeholder until the register_model_client is called with the appropriate class
            self._clients.append(PlaceHolderClient(config))
            logger.info(
                f"Detected custom model client in config: {model_client_cls_name}, model client can not be used until register_model_client is called."
            )
            # TODO: logging for custom client
        else:
            if api_type is not None and api_type.startswith("azure"):

                @require_optional_import("openai>=1.66.2", "openai")
                def create_azure_openai_client() -> AzureOpenAI:
                    self._configure_azure_openai(config, openai_config)
                    client = AzureOpenAI(**openai_config)
                    self._clients.append(OpenAIClient(client, response_format=response_format))
                    return client

                client = create_azure_openai_client()
            elif api_type is not None and api_type.startswith("cerebras"):
                if cerebras_import_exception:
                    raise ImportError("Please install `cerebras_cloud_sdk` to use Cerebras OpenAI API.")
                client = CerebrasClient(response_format=response_format, **openai_config)
                self._clients.append(client)
            elif api_type is not None and api_type.startswith("google"):
                if gemini_import_exception:
                    raise ImportError("Please install `google-genai` and 'vertexai' to use Google's API.")
                self._configure_openai_config_for_gemini(config, openai_config)
                client = GeminiClient(response_format=response_format, **openai_config)
                self._clients.append(client)
            elif api_type is not None and api_type.startswith("anthropic"):
                if "api_key" not in config and "aws_region" in config:
                    self._configure_openai_config_for_bedrock(config, openai_config)
                elif "api_key" not in config and "gcp_region" in config:
                    self._configure_openai_config_for_vertextai(config, openai_config)
                if anthropic_import_exception:
                    raise ImportError("Please install `anthropic` to use Anthropic API.")
                client = AnthropicClient(response_format=response_format, **openai_config)
                self._clients.append(client)
            elif api_type is not None and api_type.startswith("mistral"):
                if mistral_import_exception:
                    raise ImportError("Please install `mistralai` to use the Mistral.AI API.")
                client = MistralAIClient(response_format=response_format, **openai_config)
                self._clients.append(client)
            elif api_type is not None and api_type.startswith("together"):
                if together_import_exception:
                    raise ImportError("Please install `together` to use the Together.AI API.")
                client = TogetherClient(response_format=response_format, **openai_config)
                self._clients.append(client)
            elif api_type is not None and api_type.startswith("groq"):
                if groq_import_exception:
                    raise ImportError("Please install `groq` to use the Groq API.")
                client = GroqClient(response_format=response_format, **openai_config)
                self._clients.append(client)
            elif api_type is not None and api_type.startswith("cohere"):
                if cohere_import_exception:
                    raise ImportError("Please install `cohere` to use the Cohere API.")
                client = CohereClient(response_format=response_format, **openai_config)
                self._clients.append(client)
            elif api_type is not None and api_type.startswith("ollama"):
                if ollama_import_exception:
                    raise ImportError("Please install `ollama` and `fix-busted-json` to use the Ollama API.")
                client = OllamaClient(response_format=response_format, **openai_config)
                self._clients.append(client)
            elif api_type is not None and api_type.startswith("bedrock"):
                self._configure_openai_config_for_bedrock(config, openai_config)
                if bedrock_import_exception:
                    raise ImportError("Please install `boto3` to use the Amazon Bedrock API.")
                client = BedrockClient(response_format=response_format, **openai_config)
                self._clients.append(client)
            elif api_type is not None and api_type.startswith("responses"):
                # OpenAI Responses API (stateful). Reuse the same OpenAI SDK but call the `/responses` endpoint via the new client.
                @require_optional_import("openai>=1.66.2", "openai")
                def create_responses_client() -> OpenAI:
                    client = OpenAI(**openai_config)
                    self._clients.append(OpenAIResponsesClient(client, response_format=response_format))
                    return client

                client = create_responses_client()
            else:

                @require_optional_import("openai>=1.66.2", "openai")
                def create_openai_client() -> OpenAI:
                    client = OpenAI(**openai_config)
                    self._clients.append(OpenAIClient(client, response_format))
                    return client

                client = create_openai_client()

            if logging_enabled():
                log_new_client(client, self, openai_config)

    def register_model_client(self, model_client_cls: ModelClient, **kwargs: Any):
        """Register a model client.

        Args:
            model_client_cls: A custom client class that follows the ModelClient interface
            kwargs: The kwargs for the custom client class to be initialized with
        """
        existing_client_class = False
        for i, client in enumerate(self._clients):
            if isinstance(client, PlaceHolderClient):
                placeholder_config = client.config

                if placeholder_config.get("model_client_cls") == model_client_cls.__name__:
                    self._clients[i] = model_client_cls(placeholder_config, **kwargs)
                    return
            elif isinstance(client, model_client_cls):
                existing_client_class = True

        if existing_client_class:
            logger.warning(
                f"Model client {model_client_cls.__name__} is already registered. Add more entries in the config_list to use multiple model clients."
            )
        else:
            raise ValueError(
                f'Model client "{model_client_cls.__name__}" is being registered but was not found in the config_list. '
                f'Please make sure to include an entry in the config_list with "model_client_cls": "{model_client_cls.__name__}"'
            )

    @classmethod
    def instantiate(
        cls,
        template: str | Callable[[dict[str, Any]], str] | None,
        context: dict[str, Any] | None = None,
        allow_format_str_template: bool | None = False,
    ) -> str | None:
        if not context or template is None:
            return template  # type: ignore [return-value]
        if isinstance(template, str):
            return template.format(**context) if allow_format_str_template else template
        return template(context)

    def _construct_create_params(self, create_config: dict[str, Any], extra_kwargs: dict[str, Any]) -> dict[str, Any]:
        """Prime the create_config with additional_kwargs."""
        # Validate the config
        prompt: str | None = create_config.get("prompt")
        messages: list[dict[str, Any]] | None = create_config.get("messages")
        if (prompt is None) == (messages is None):
            raise ValueError("Either prompt or messages should be in create config but not both.")
        context = extra_kwargs.get("context")
        if context is None:
            # No need to instantiate if no context is provided.
            return create_config
        # Instantiate the prompt or messages
        allow_format_str_template = extra_kwargs.get("allow_format_str_template", False)
        # Make a copy of the config
        params = create_config.copy()
        if prompt is not None:
            # Instantiate the prompt
            params["prompt"] = self.instantiate(prompt, context, allow_format_str_template)
        elif context:
            # Instantiate the messages
            params["messages"] = [
                (
                    {
                        **m,
                        "content": self.instantiate(m["content"], context, allow_format_str_template),
                    }
                    if m.get("content")
                    else m
                )
                for m in messages  # type: ignore [union-attr]
            ]
        return params

    def create(self, **config: Any) -> ModelClient.ModelClientResponseProtocol:
        """Make a completion for a given config using available clients.
        Besides the kwargs allowed in openai's [or other] client, we allow the following additional kwargs.
        The config in each client will be overridden by the config.

        Args:
            **config: The config for the completion.

        Raises:
            RuntimeError: If all declared custom model clients are not registered
            APIError: If any model client create call raises an APIError
        """
        # if ERROR:
        #     raise ERROR
        invocation_id = str(uuid.uuid4())
        last = len(self._clients) - 1
        # Check if all configs in config list are activated
        non_activated = [
            client.config["model_client_cls"] for client in self._clients if isinstance(client, PlaceHolderClient)
        ]
        if non_activated:
            raise RuntimeError(
                f"Model client(s) {non_activated} are not activated. Please register the custom model clients using `register_model_client` or filter them out form the config list."
            )

        ordered_clients_indices = list(range(len(self._clients)))
        if self.routing_method == "round_robin" and len(self._clients) > 0:
            ordered_clients_indices = (
                ordered_clients_indices[self._round_robin_index :] + ordered_clients_indices[: self._round_robin_index]
            )
            self._round_robin_index = (self._round_robin_index + 1) % len(self._clients)

        for i in ordered_clients_indices:
            client = self._clients[i]
            # merge the input config with the i-th config in the config list
            full_config = {**config, **self._config_list[i]}
            # separate the config into create_config and extra_kwargs
            create_config, extra_kwargs = self._separate_create_config(full_config)
            # construct the create params
            params = self._construct_create_params(create_config, extra_kwargs)
            # get the cache_seed, filter_func and context
            cache_seed = extra_kwargs.get("cache_seed")
            cache = extra_kwargs.get("cache")
            filter_func = extra_kwargs.get("filter_func")
            context = extra_kwargs.get("context")
            agent = extra_kwargs.get("agent")
            price = extra_kwargs.get("price", None)
            if isinstance(price, list):
                price = tuple(price)
            elif isinstance(price, (float, int)):
                logger.warning(
                    "Input price is a float/int. Using the same price for prompt and completion tokens. Use a list/tuple if prompt and completion token prices are different."
                )
                price = (price, price)

            total_usage = None
            actual_usage = None
            cache_client = None

            if self.use_cache:
                if cache is not None:
                    # Use the cache object if provided.
                    cache_client = cache
                elif cache_seed is not None:
                    # Legacy cache behavior, if cache_seed is given, use DiskCache.
                    cache_client = Cache.disk(cache_seed, LEGACY_CACHE_DIR)
                log_cache_seed_value(cache if cache is not None else cache_seed, client=client)

            if cache_client is not None:
                with cache_client as cache:
                    # Try to get the response from cache
                    key = get_key(
                        {
                            **params,
                            **{"response_format": json.dumps(TypeAdapter(params["response_format"]).json_schema())},
                        }
                        if "response_format" in params and not isinstance(params["response_format"], dict)
                        else params
                    )
                    request_ts = get_current_ts()

                    response: ModelClient.ModelClientResponseProtocol = cache.get(key, None)

                    if response is not None:
                        response.message_retrieval_function = client.message_retrieval
                        try:
                            response.cost  # type: ignore [attr-defined]
                        except AttributeError:
                            # update attribute if cost is not calculated
                            response.cost = client.cost(response)
                            cache.set(key, response)
                        total_usage = client.get_usage(response)

                        if logging_enabled():
                            # Log the cache hit
                            # TODO: log the config_id and pass_filter etc.
                            log_chat_completion(
                                invocation_id=invocation_id,
                                client_id=id(client),
                                wrapper_id=id(self),
                                agent=agent,
                                request=params,
                                response=response,
                                is_cached=1,
                                cost=response.cost,
                                start_time=request_ts,
                            )

                        # check the filter
                        pass_filter = filter_func is None or filter_func(context=context, response=response)
                        if pass_filter or i == last:
                            # Return the response if it passes the filter or it is the last client
                            response.config_id = i
                            response.pass_filter = pass_filter
                            self._update_usage(actual_usage=actual_usage, total_usage=total_usage)
                            return response
                        continue  # filter is not passed; try the next config
            try:
                request_ts = get_current_ts()
                response = client.create(params)
            except Exception as e:
                if openai_result.is_successful:
                    if APITimeoutError is not None and isinstance(e, APITimeoutError):
                        # logger.debug(f"config {i} timed out", exc_info=True)
                        if i == last:
                            raise TimeoutError(
                                "OpenAI API call timed out. This could be due to congestion or too small a timeout value. The timeout can be specified by setting the 'timeout' value (in seconds) in the llm_config (if you are using agents) or the OpenAIWrapper constructor (if you are using the OpenAIWrapper directly)."
                            ) from e
                    elif APIError is not None and isinstance(e, APIError):
                        error_code = getattr(e, "code", None)
                        if logging_enabled():
                            log_chat_completion(
                                invocation_id=invocation_id,
                                client_id=id(client),
                                wrapper_id=id(self),
                                agent=agent,
                                request=params,
                                response=f"error_code:{error_code}, config {i} failed",
                                is_cached=0,
                                cost=0,
                                start_time=request_ts,
                            )

                        if error_code == "content_filter":
                            # raise the error for content_filter
                            raise
                        # logger.debug(f"config {i} failed", exc_info=True)
                        if i == last:
                            raise
                    else:
                        raise
                else:
                    raise
            except (
                gemini_InternalServerError,
                gemini_ResourceExhausted,
                anthorpic_InternalServerError,
                anthorpic_RateLimitError,
                mistral_SDKError,
                mistral_HTTPValidationError,
                together_TogetherException,
                groq_InternalServerError,
                groq_RateLimitError,
                groq_APIConnectionError,
                cohere_InternalServerError,
                cohere_TooManyRequestsError,
                cohere_ServiceUnavailableError,
                ollama_RequestError,
                ollama_ResponseError,
                bedrock_BotoCoreError,
                bedrock_ClientError,
                cerebras_AuthenticationError,
                cerebras_InternalServerError,
                cerebras_RateLimitError,
            ):
                # logger.debug(f"config {i} failed", exc_info=True)
                if i == last:
                    raise
            else:
                # add cost calculation before caching no matter filter is passed or not
                if price is not None:
                    response.cost = self._cost_with_customized_price(response, price)
                else:
                    response.cost = client.cost(response)
                actual_usage = client.get_usage(response)
                total_usage = actual_usage.copy() if actual_usage is not None else total_usage
                self._update_usage(actual_usage=actual_usage, total_usage=total_usage)

                if cache_client is not None:
                    # Cache the response
                    with cache_client as cache:
                        cache.set(key, response)

                if logging_enabled():
                    # TODO: log the config_id and pass_filter etc.
                    log_chat_completion(
                        invocation_id=invocation_id,
                        client_id=id(client),
                        wrapper_id=id(self),
                        agent=agent,
                        request=params,
                        response=response,
                        is_cached=0,
                        cost=response.cost,
                        start_time=request_ts,
                    )

                response.message_retrieval_function = client.message_retrieval
                # check the filter
                pass_filter = filter_func is None or filter_func(context=context, response=response)
                if pass_filter or i == last:
                    # Return the response if it passes the filter or it is the last client
                    response.config_id = i
                    response.pass_filter = pass_filter
                    return response
                continue  # filter is not passed; try the next config
        raise RuntimeError("Should not reach here.")

    @staticmethod
    def _cost_with_customized_price(
        response: ModelClient.ModelClientResponseProtocol, price_1k: tuple[float, float]
    ) -> None:
        """If a customized cost is passed, overwrite the cost in the response."""
        n_input_tokens = response.usage.prompt_tokens if response.usage is not None else 0  # type: ignore [union-attr]
        n_output_tokens = response.usage.completion_tokens if response.usage is not None else 0  # type: ignore [union-attr]
        if n_output_tokens is None:
            n_output_tokens = 0
        return (n_input_tokens * price_1k[0] + n_output_tokens * price_1k[1]) / 1000

    @staticmethod
    def _update_dict_from_chunk(chunk: BaseModel, d: dict[str, Any], field: str) -> int:
        """Update the dict from the chunk.

        Reads `chunk.field` and if present updates `d[field]` accordingly.

        Args:
            chunk: The chunk.
            d: The dict to be updated in place.
            field: The field.

        Returns:
            The updated dict.

        """
        completion_tokens = 0
        assert isinstance(d, dict), d
        if hasattr(chunk, field) and getattr(chunk, field) is not None:
            new_value = getattr(chunk, field)
            if isinstance(new_value, (list, dict)):
                raise NotImplementedError(
                    f"Field {field} is a list or dict, which is currently not supported. "
                    "Only string and numbers are supported."
                )
            if field not in d:
                d[field] = ""
            if isinstance(new_value, str):
                d[field] += getattr(chunk, field)
            else:
                d[field] = new_value
            completion_tokens = 1

        return completion_tokens

    @staticmethod
    def _update_function_call_from_chunk(
        function_call_chunk: ChoiceDeltaToolCallFunction | ChoiceDeltaFunctionCall,
        full_function_call: dict[str, Any] | None,
        completion_tokens: int,
    ) -> tuple[dict[str, Any], int]:
        """Update the function call from the chunk.

        Args:
            function_call_chunk: The function call chunk.
            full_function_call: The full function call.
            completion_tokens: The number of completion tokens.

        Returns:
            The updated full function call and the updated number of completion tokens.

        """
        # Handle function call
        if function_call_chunk:
            if full_function_call is None:
                full_function_call = {}
            for field in ["name", "arguments"]:
                completion_tokens += OpenAIWrapper._update_dict_from_chunk(
                    function_call_chunk, full_function_call, field
                )

        if full_function_call:
            return full_function_call, completion_tokens
        else:
            raise RuntimeError("Function call is not found, this should not happen.")

    @staticmethod
    def _update_tool_calls_from_chunk(
        tool_calls_chunk: ChoiceDeltaToolCall,
        full_tool_call: dict[str, Any] | None,
        completion_tokens: int,
    ) -> tuple[dict[str, Any], int]:
        """Update the tool call from the chunk.

        Args:
            tool_calls_chunk: The tool call chunk.
            full_tool_call: The full tool call.
            completion_tokens: The number of completion tokens.

        Returns:
            The updated full tool call and the updated number of completion tokens.

        """
        # future proofing for when tool calls other than function calls are supported
        if tool_calls_chunk.type and tool_calls_chunk.type != "function":
            raise NotImplementedError(
                f"Tool call type {tool_calls_chunk.type} is currently not supported. Only function calls are supported."
            )

        # Handle tool call
        assert full_tool_call is None or isinstance(full_tool_call, dict), full_tool_call
        if tool_calls_chunk:
            if full_tool_call is None:
                full_tool_call = {}
            for field in ["index", "id", "type"]:
                completion_tokens += OpenAIWrapper._update_dict_from_chunk(tool_calls_chunk, full_tool_call, field)

            if hasattr(tool_calls_chunk, "function") and tool_calls_chunk.function:
                if "function" not in full_tool_call:
                    full_tool_call["function"] = None

                full_tool_call["function"], completion_tokens = OpenAIWrapper._update_function_call_from_chunk(
                    tool_calls_chunk.function, full_tool_call["function"], completion_tokens
                )

        if full_tool_call:
            return full_tool_call, completion_tokens
        else:
            raise RuntimeError("Tool call is not found, this should not happen.")

    def _update_usage(self, actual_usage, total_usage):
        def update_usage(usage_summary, response_usage):
            # go through RESPONSE_USAGE_KEYS and check that they are in response_usage and if not just return usage_summary
            for key in ModelClient.RESPONSE_USAGE_KEYS:
                if key not in response_usage:
                    return usage_summary

            model = response_usage["model"]
            cost = response_usage["cost"]
            prompt_tokens = response_usage["prompt_tokens"]
            completion_tokens = response_usage["completion_tokens"]
            if completion_tokens is None:
                completion_tokens = 0
            total_tokens = response_usage["total_tokens"]

            if usage_summary is None:
                usage_summary = {"total_cost": cost}
            else:
                usage_summary["total_cost"] += cost

            usage_summary[model] = {
                "cost": usage_summary.get(model, {}).get("cost", 0) + cost,
                "prompt_tokens": usage_summary.get(model, {}).get("prompt_tokens", 0) + prompt_tokens,
                "completion_tokens": usage_summary.get(model, {}).get("completion_tokens", 0) + completion_tokens,
                "total_tokens": usage_summary.get(model, {}).get("total_tokens", 0) + total_tokens,
            }
            return usage_summary

        if total_usage is not None:
            self.total_usage_summary = update_usage(self.total_usage_summary, total_usage)
        if actual_usage is not None:
            self.actual_usage_summary = update_usage(self.actual_usage_summary, actual_usage)

    def print_usage_summary(self, mode: str | list[str] = ["actual", "total"]) -> None:
        """Print the usage summary."""
        iostream = IOStream.get_default()

        if isinstance(mode, list):
            if len(mode) == 0 or len(mode) > 2:
                raise ValueError(f'Invalid mode: {mode}, choose from "actual", "total", ["actual", "total"]')
            if "actual" in mode and "total" in mode:
                mode = "both"
            elif "actual" in mode:
                mode = "actual"
            elif "total" in mode:
                mode = "total"

        iostream.send(
            UsageSummaryEvent(
                actual_usage_summary=self.actual_usage_summary, total_usage_summary=self.total_usage_summary, mode=mode
            )
        )

    def clear_usage_summary(self) -> None:
        """Clear the usage summary."""
        self.total_usage_summary = None
        self.actual_usage_summary = None

    @classmethod
    def extract_text_or_completion_object(
        cls, response: ModelClient.ModelClientResponseProtocol
    ) -> list[str] | list[ModelClient.ModelClientResponseProtocol.Choice.Message]:
        """Extract the text or ChatCompletion objects from a completion or chat response.

        Args:
            response (ChatCompletion | Completion): The response from openai.

        Returns:
            A list of text, or a list of ChatCompletion objects if function_call/tool_calls are present.
        """
        return response.message_retrieval_function(response)


# -----------------------------------------------------------------------------
# New: Responses API config entry (OpenAI-hosted preview endpoint)
# -----------------------------------------------------------------------------


class OpenAIResponsesEntryDict(LLMConfigEntryDict, total=False):
    api_type: Literal["responses"]

    tool_choice: Literal["none", "auto", "required"] | None
    built_in_tools: list[str] | None


class OpenAIResponsesLLMConfigEntry(OpenAILLMConfigEntry):
    """LLMConfig entry for the OpenAI Responses API (stateful, tool-enabled).

    This reuses all the OpenAI fields but changes *api_type* so the wrapper can
    route traffic to the `client.responses` endpoint instead of
    `chat.completions`.  It inherits everything else – including reasoning
    fields – from *OpenAILLMConfigEntry* so users can simply set

    ```python
    {
        "api_type": "responses",  # <-- key differentiator
        "model": "o3",  # reasoning model
        "reasoning_effort": "medium",  # low / medium / high
        "stream": True,
    }
    ```
    """

    api_type: Literal["responses"] = "responses"
    tool_choice: Literal["none", "auto", "required"] | None = "auto"
    built_in_tools: list[str] | None = None

    def create_client(self) -> ModelClient:  # pragma: no cover
        raise NotImplementedError("Handled via OpenAIWrapper._register_default_client")<|MERGE_RESOLUTION|>--- conflicted
+++ resolved
@@ -751,12 +751,8 @@
     def __init__(
         self,
         *,
-<<<<<<< HEAD
         config_list: Optional[list[dict[str, Any]]] = None,
         use_cache: Optional[bool] = False,
-=======
-        config_list: list[dict[str, Any]] | None = None,
->>>>>>> 554c4627
         **base_config: Any,
     ):
         """Initialize the OpenAIWrapper.
